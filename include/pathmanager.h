#ifndef _PATHMANAGER_H
#define _PATHMANAGER_H

#include <list>
#include <string>

class PATHMANAGER
{
	private:
		std::string home_directory;
		std::string settings_path;
		std::string data_directory;
		std::string profile_suffix;
<<<<<<< HEAD

		#ifndef _WIN32
		bool DirectoryExists(std::string filename) const
		{
			DIR *dp;
			dp = opendir(filename.c_str());
			if (dp != NULL) {
				closedir(dp);
				return true;
			} else {
				return false;
			}
		}
		#endif

		void MakeDir(const std::string & dir)
		{
#ifndef _WIN32
			mkdir(dir.c_str(), S_IRWXU | S_IRWXG | S_IROTH | S_IXOTH);
#else
			mkdir(dir.c_str());
#endif
		}

=======
	
>>>>>>> baddaa9d
	public:
		std::string GetDataPath() const {return data_directory;}
		std::string GetStartupFile() const {return settings_path+"/startingup.txt";}
		std::string GetTrackRecordsPath() const {return settings_path+"/records"+profile_suffix;}
		std::string GetSettingsFile() const {return settings_path+"/VDrift.config"+profile_suffix;}
		std::string GetLogFile() const {return settings_path+"/log.txt";}
		std::string GetTrackPath() const {return data_directory+"/"+GetTrackDir();}
		std::string GetCarPath() const {return data_directory+"/"+GetCarDir();}
		void Init(std::ostream & info_output, std::ostream & error_output);
		std::string GetGUIMenuPath(const std::string & skinname) const {return data_directory+"/skins/"+skinname+"/menus";}
		std::string GetSkinPath() const {return data_directory+"/skins/";}
		bool GetFolderIndex(std::string folderpath, std::list <std::string> & outputfolderlist, std::string extension="") const; ///<optionally filter for the given extension
		std::string GetOptionsFile() const {return data_directory + "/settings/options.config";}
		std::string GetVideoModeFile() const {return data_directory + "/lists/videomodes";}
		std::string GetCarControlsFile() const {return settings_path+"/controls.config"+profile_suffix;}
		std::string GetDefaultCarControlsFile() const {return data_directory+"/settings/controls.config";}
		std::string GetReplayPath() const {return settings_path+"/replays";}
		std::string GetScreenshotPath() const {return settings_path+"/screenshots";}
		std::string GetStaticReflectionMap() const {return data_directory+"/textures/weather/cubereflection-nosun.png";}
		std::string GetStaticAmbientMap() const {return data_directory+"/textures/weather/cubelighting.png";}
		std::string GetShaderPath() const {return data_directory + "/shaders";}
<<<<<<< HEAD
		std::string GetDataLogPath() const {return settings_path+"/datalog";}

		bool FileExists(const std::string & filename) const
		{
			std::ifstream test;
			test.open(filename.c_str());
			if (test)
			{
				test.close();
				return true;
			}
			else
				return false;
		}

		///only call this before Init()
		void SetProfile ( const std::string& value )
		{
			assert(data_directory.empty()); //assert that Init() hasn't been called yet
			profile_suffix = "."+value;
		}

=======
		
		std::string GetTrackDir() const {return "tracks";}
		std::string GetCarDir() const {return "cars";}
		std::string GetCarSharedDir() const {return "carparts";}
		std::string GetGUITextureDir(const std::string & skinname) const {return "skins/"+skinname+"/textures";}
		std::string GetFontDir(const std::string & skinname) const {return "/skins/"+skinname+"/fonts";}
		std::string GetGenericSoundDir() const {return "sounds";}
		std::string GetHUDTextureDir() const {return "textures/hud";}
		std::string GetEffectsTextureDir() const {return "textures/effects";}
		std::string GetTireSmokeTextureDir() const {return "textures/smoke";}
		
		bool FileExists(const std::string & filename) const;

		///only call this before Init()
		void SetProfile(const std::string & value);
>>>>>>> baddaa9d
};

#endif<|MERGE_RESOLUTION|>--- conflicted
+++ resolved
@@ -11,34 +11,7 @@
 		std::string settings_path;
 		std::string data_directory;
 		std::string profile_suffix;
-<<<<<<< HEAD
 
-		#ifndef _WIN32
-		bool DirectoryExists(std::string filename) const
-		{
-			DIR *dp;
-			dp = opendir(filename.c_str());
-			if (dp != NULL) {
-				closedir(dp);
-				return true;
-			} else {
-				return false;
-			}
-		}
-		#endif
-
-		void MakeDir(const std::string & dir)
-		{
-#ifndef _WIN32
-			mkdir(dir.c_str(), S_IRWXU | S_IRWXG | S_IROTH | S_IXOTH);
-#else
-			mkdir(dir.c_str());
-#endif
-		}
-
-=======
-	
->>>>>>> baddaa9d
 	public:
 		std::string GetDataPath() const {return data_directory;}
 		std::string GetStartupFile() const {return settings_path+"/startingup.txt";}
@@ -60,31 +33,8 @@
 		std::string GetStaticReflectionMap() const {return data_directory+"/textures/weather/cubereflection-nosun.png";}
 		std::string GetStaticAmbientMap() const {return data_directory+"/textures/weather/cubelighting.png";}
 		std::string GetShaderPath() const {return data_directory + "/shaders";}
-<<<<<<< HEAD
 		std::string GetDataLogPath() const {return settings_path+"/datalog";}
 
-		bool FileExists(const std::string & filename) const
-		{
-			std::ifstream test;
-			test.open(filename.c_str());
-			if (test)
-			{
-				test.close();
-				return true;
-			}
-			else
-				return false;
-		}
-
-		///only call this before Init()
-		void SetProfile ( const std::string& value )
-		{
-			assert(data_directory.empty()); //assert that Init() hasn't been called yet
-			profile_suffix = "."+value;
-		}
-
-=======
-		
 		std::string GetTrackDir() const {return "tracks";}
 		std::string GetCarDir() const {return "cars";}
 		std::string GetCarSharedDir() const {return "carparts";}
@@ -99,7 +49,6 @@
 
 		///only call this before Init()
 		void SetProfile(const std::string & value);
->>>>>>> baddaa9d
 };
 
 #endif