#ifndef _CAR_H
#define _CAR_H

#include "cardynamics.h"
#include "scenenode.h"
#include "model.h"
#include "sound.h"
#include "camera_system.h"
#include "joeserialize.h"
#include "macros.h"
#include "suspensionbumpdetection.h"
#include "crashdetection.h"
#include "enginesoundinfo.h"

#include <string>
#include <ostream>
#include <list>
#include <map>

class BEZIER;
class PERFORMANCE_TESTING;
class TEXTUREMANAGER;
class MODELMANAGER;
class SOUNDMANAGER;
class MODEL_JOE03;

class CAR
{
friend class PERFORMANCE_TESTING;
friend class joeserialize::Serializer;
public:
	CAR();

	bool LoadGraphics(
		const CONFIGFILE & carconf,
		const std::string & carpath,
		const std::string & carname,
		const std::string & partspath,
		const MATHVECTOR <float, 3> & carcolor,
		const std::string & carpaint,
		const std::string & texsize,
		const int anisotropy,
		const float camerabounce,
		const bool loaddriver,
		const bool debugmode,
		TEXTUREMANAGER & textures,
		MODELMANAGER & models,
		std::ostream & info_output,
		std::ostream & error_output);

	bool LoadSounds(
		const std::string & carpath,
		const std::string & carname,
		const SOUNDINFO & soundinfo,
		SOUNDMANAGER & sounds,
		std::ostream & info_output,
		std::ostream & error_output);

	bool LoadPhysics(
		const CONFIGFILE & carconf,
		const std::string & carpath,
		const MATHVECTOR <float, 3> & initial_position,
		const QUATERNION <float> & initial_orientation,
		const bool defaultabs,
		const bool defaulttcs,
		MODELMANAGER & models,
		COLLISION_WORLD & world,
		std::ostream & info_output,
		std::ostream & error_output);

	// change car color
	void SetColor(float r, float g, float b);

	// will align car relative to track surface
	void SetPosition(const MATHVECTOR <float, 3> & position);

	void Update(double dt);

	void GetSoundList(std::list <SOUNDSOURCE *> & outputlist);

	void GetEngineSoundList(std::list <SOUNDSOURCE *> & outputlist);

	const MATHVECTOR <float, 3> GetWheelPosition(const WHEEL_POSITION wpos) const
	{
		MATHVECTOR <float, 3> v;
		v = dynamics.GetWheelPosition(wpos);
		return v;
	}

	float GetTireRadius(const WHEEL_POSITION wpos) const
	{
		return dynamics.GetTire(wpos).GetRadius();
	}

	COLLISION_CONTACT & GetWheelContact(WHEEL_POSITION wheel_index)
	{
		return dynamics.GetWheelContact(wheel_index);
	}

	void HandleInputs(const std::vector <float> & inputs, float dt);

	CAMERA_SYSTEM & Cameras()
	{
		return cameras;
	}

	int GetEngineRedline() const
	{
		return dynamics.GetEngine().GetRedline();
	}

	int GetEngineRPMLimit() const
	{
		return dynamics.GetEngine().GetRPMLimit();
	}

	int GetGear() const
	{
		return dynamics.GetTransmission().GetGear();
	}

    void SetGear(int gear)
	{
	    dynamics.ShiftGear(gear);
	}

	float GetClutch()
	{
		return dynamics.GetClutch().GetClutch();
	}

	void SetAutoClutch(bool value)
	{
		dynamics.SetAutoClutch(value);
	}

	void SetAutoShift(bool value)
	{
		dynamics.SetAutoShift(value);
	}

	bool GetABSEnabled() const
	{
		return dynamics.GetABSEnabled();
	}

	bool GetABSActive() const
	{
		return dynamics.GetABSActive();
	}

	bool GetTCSEnabled() const
	{
		return dynamics.GetTCSEnabled();
	}

	bool GetTCSActive() const
	{
		return dynamics.GetTCSActive();
	}

	/// return the speedometer reading (based on the driveshaft speed) in m/s
	float GetSpeedometer()
	{
		return dynamics.GetSpeedMPS();
	}

	std::string GetCarType() const
	{
		return cartype;
	}

	void SetSector ( int value )
	{
		sector = value;
	}

	int GetSector() const
	{
		return sector;
	}

	const BEZIER * GetCurPatch(unsigned int wheel) const
	{
		assert (wheel < 4);
		return dynamics.GetWheelContact(WHEEL_POSITION(wheel)).GetPatch();
	}

	float GetLastSteer() const
	{
		return last_steer;
	}

	float GetSpeed()
	{
		return dynamics.GetSpeed();
	}

	MATHVECTOR <float, 3> GetTotalAero() const
	{
		return dynamics.GetTotalAero();
	}

	float GetFeedback();

	// returns a float from 0.0 to 1.0 with the amount of tire squealing going on
	float GetTireSquealAmount(WHEEL_POSITION i) const;

	void EnableGlass(bool enable);

	void DebugPrint(std::ostream & out, bool p1, bool p2, bool p3, bool p4) const
	{
		dynamics.DebugPrint(out, p1, p2, p3, p4);
	}

	bool Serialize(joeserialize::Serializer & s);

/// AI interface
	int GetEngineRPM() const
	{
		return dynamics.GetTachoRPM();
	}

	int GetEngineStallRPM() const
	{
		return dynamics.GetEngine().GetStallRPM();
	}

	MATHVECTOR <float, 3> GetCenterOfMassPosition() const
	{
		MATHVECTOR <float,3> pos;
		pos = dynamics.GetCenterOfMassPosition();
		return pos;
	}

	MATHVECTOR <float, 3> GetPosition() const
	{
		MATHVECTOR <float,3> pos;
		pos = dynamics.GetPosition();
		return pos;
	}

	QUATERNION <float> GetOrientation() const
	{
		QUATERNION <float> q;
		q = dynamics.GetOrientation();
		return q;
	}

	float GetAerodynamicDownforceCoefficient() const
	{
		return dynamics.GetAerodynamicDownforceCoefficient();
	}

	float GetAeordynamicDragCoefficient() const
	{
		return dynamics.GetAeordynamicDragCoefficient();
	}

	float GetMass() const
	{
		return dynamics.GetMass();
	}

	MATHVECTOR <float, 3> GetVelocity() const
	{
		MATHVECTOR <float, 3> vel;
		vel = dynamics.GetVelocity();
		return vel;
	}

	float GetTireMaxFx(WHEEL_POSITION tire_index) const
	{
		return dynamics.GetTire(tire_index).GetMaximumFx(GetMass()*0.25*9.81);
	}

	float GetTireMaxFy(WHEEL_POSITION tire_index) const
	{
		return dynamics.GetTire(tire_index).GetMaximumFy(GetMass()*0.25*9.81, 0.0);
	}

	float GetTireMaxMz(WHEEL_POSITION tire_index) const
	{
		return dynamics.GetTire(tire_index).GetMaximumMz(GetMass()*0.25*9.81, 0.0);
	}

	// optimum steering angle in degrees
	float GetOptimumSteeringAngle() const
	{
		return dynamics.GetTire(FRONT_LEFT).GetIdealSlip();
	}

	// maximum steering angle in degrees
	float GetMaxSteeringAngle() const
	{
		return dynamics.GetMaxSteeringAngle();
	}

	SCENENODE & GetNode() {return topnode;}

protected:
	CARDYNAMICS dynamics;
<<<<<<< HEAD

	SCENENODE topnode;

	keyed_container <SCENENODE>::handle bodynode;
	keyed_container <SCENENODE>::handle drivernode;
	keyed_container <DRAWABLE>::handle bodydraw;
	keyed_container <DRAWABLE>::handle interiordraw;
	keyed_container <DRAWABLE>::handle driverdraw;
	keyed_container <DRAWABLE>::handle brakelights_emissive;
	keyed_container <DRAWABLE>::handle reverselights_emissive;
	keyed_container <DRAWABLE>::handle glassdraw;

	keyed_container <SCENENODE>::handle wheelnode[WHEEL_POSITION_SIZE];
	keyed_container <SCENENODE>::handle floatingnode[WHEEL_POSITION_SIZE];
	keyed_container <DRAWABLE>::handle wheeldraw[WHEEL_POSITION_SIZE];
	keyed_container <DRAWABLE>::handle floatingdraw[WHEEL_POSITION_SIZE];

=======
	QUATERNION <float> modelrotation; // const model rotation fix
	
	SCENENODE topnode;
	keyed_container <SCENENODE>::handle bodynode;
	keyed_container <SCENENODE>::handle drivernode;
	keyed_container <SCENENODE>::handle wheelnode[WHEEL_POSITION_SIZE];
	keyed_container <SCENENODE>::handle floatingnode[WHEEL_POSITION_SIZE];
	
	keyed_container <DRAWABLE>::handle bodydraw;
	keyed_container <DRAWABLE>::handle glassdraw;
	keyed_container <DRAWABLE>::handle brakelights;
	keyed_container <DRAWABLE>::handle reverselights;
	
>>>>>>> baddaa9d
	struct LIGHT
	{
		keyed_container <SCENENODE>::handle node;
		keyed_container <DRAWABLE>::handle draw;
		VERTEXARRAY varray;
		MODEL model;
	};
	std::list <LIGHT> lights;
<<<<<<< HEAD

	SUSPENSIONBUMPDETECTION suspensionbumpdetection[4];
	CRASHDETECTION crashdetection;
	CAMERA_SYSTEM cameras;

	std::map <std::string, MODEL_JOE03> models;
	std::map <std::string, SOUNDBUFFER> soundbuffers;

=======
	std::list <std::tr1::shared_ptr<MODEL_JOE03> > modellist;
	
	SUSPENSIONBUMPDETECTION suspensionbumpdetection[4];
	CRASHDETECTION crashdetection;
	CAMERA_SYSTEM cameras;
	
>>>>>>> baddaa9d
	std::list <std::pair <ENGINESOUNDINFO, SOUNDSOURCE> > enginesounds;
	SOUNDSOURCE tiresqueal[WHEEL_POSITION_SIZE];
	SOUNDSOURCE tirebump[WHEEL_POSITION_SIZE];
	SOUNDSOURCE grasssound[WHEEL_POSITION_SIZE];
	SOUNDSOURCE gravelsound[WHEEL_POSITION_SIZE];
	SOUNDSOURCE crashsound;
	SOUNDSOURCE gearsound;
	SOUNDSOURCE brakesound;
	SOUNDSOURCE handbrakesound;
	SOUNDSOURCE roadnoise;

	int gearsound_check;
	bool brakesound_check;
	bool handbrakesound_check;

	//internal variables that might change during driving (so, they need to be serialized)
	float last_steer;
	bool lookbehind;

	std::string cartype;
	int sector; //the last lap timing sector that the car hit
	const BEZIER * curpatch[WHEEL_POSITION_SIZE]; //the last bezier patch that each wheel hit

	float applied_brakes; ///< cached so we can update the brake light

	float mz_nominalmax; //the nominal maximum Mz force, used to scale force feedback

	void UpdateSounds(float dt);

	void UpdateCameras(float dt);

	void UpdateGraphics();
<<<<<<< HEAD

	bool GenerateWheelMesh(
		CONFIGFILE & carconf,
		const std::string & carpath,
		const std::string & wheelname,
		const std::string & partspath,
		SCENENODE & topnode,
		keyed_container <SCENENODE>::handle & output_scenenode,
		keyed_container <DRAWABLE>::handle & output_drawable,
		std::map <std::string, MODEL_JOE03> & models,
		MANAGER<TEXTURE, TEXTUREINFO> & textures,
		int anisotropy,
		const std::string & texsize,
		std::ostream & error_output);

=======
	
>>>>>>> baddaa9d
	bool LoadLight(
		const CONFIGFILE & cfg,
		const std::string & name,
		std::ostream & error_output);
<<<<<<< HEAD

	enum WHICHDRAWLIST
	{
		BLEND,
		NOBLEND,
		EMISSIVE,
		OMNI
	};

	/// take the parentnode, add a scenenode (if output_scenenode isn't yet valid), add a drawable to the
	/// scenenode, load a model, load a texture, and set up the drawable with the model and texture.
	/// the given TEXTURE textures will not be reloaded if they are already loaded
	/// returns true if successful
	bool LoadInto(
		SCENENODE & parentnode,
		keyed_container <SCENENODE>::handle & output_scenenode,
		keyed_container <DRAWABLE>::handle & output_drawable,
		const std::string & joefile,
		std::map <std::string, MODEL_JOE03> & models,
		MANAGER <TEXTURE, TEXTUREINFO> & textures,
		const std::string & texname,
		const std::string & texsize,
		int anisotropy,
		WHICHDRAWLIST whichdrawlist,
		std::ostream & error_output);

	/// load joefile, if draw != NULL generate list and assign to draw
	bool LoadModel(
		const std::string & joefile,
		MODEL_JOE03 & output_model,
		DRAWABLE * draw,
		std::ostream & error_output);

	/// will load texname+".png"
	/// will attempt to load texname+"-misc1.png, texname+"-misc2.png if loadmisc true
	bool LoadTextures(
		MANAGER<TEXTURE, TEXTUREINFO> & textures,
		const std::string & texname,
		const std::string & texsize,
		int anisotropy,
		DRAWABLE & draw,
		std::ostream & error_output);

	void AddDrawable(
		WHICHDRAWLIST whichdrawlist,
		SCENENODE & parentnode,
		DRAWABLE & draw,
		keyed_container <SCENENODE>::handle & output_scenenode,
		keyed_container <DRAWABLE>::handle & output_drawable,
		std::ostream & error_output);

	keyed_container <DRAWABLE> & GetDrawlist(SCENENODE & node, WHICHDRAWLIST which)
	{
		switch (which)
		{
			case BLEND:
			return node.GetDrawlist().normal_blend;

			case NOBLEND:
			return node.GetDrawlist().car_noblend;

			case EMISSIVE:
			return node.GetDrawlist().lights_emissive;

			case OMNI:
			return node.GetDrawlist().lights_omni;
		};
		assert(0);
		return node.GetDrawlist().car_noblend;
	}
=======
>>>>>>> baddaa9d
};

#endif<|MERGE_RESOLUTION|>--- conflicted
+++ resolved
@@ -300,39 +300,19 @@
 
 protected:
 	CARDYNAMICS dynamics;
-<<<<<<< HEAD
-
-	SCENENODE topnode;
-
-	keyed_container <SCENENODE>::handle bodynode;
-	keyed_container <SCENENODE>::handle drivernode;
-	keyed_container <DRAWABLE>::handle bodydraw;
-	keyed_container <DRAWABLE>::handle interiordraw;
-	keyed_container <DRAWABLE>::handle driverdraw;
-	keyed_container <DRAWABLE>::handle brakelights_emissive;
-	keyed_container <DRAWABLE>::handle reverselights_emissive;
-	keyed_container <DRAWABLE>::handle glassdraw;
-
-	keyed_container <SCENENODE>::handle wheelnode[WHEEL_POSITION_SIZE];
-	keyed_container <SCENENODE>::handle floatingnode[WHEEL_POSITION_SIZE];
-	keyed_container <DRAWABLE>::handle wheeldraw[WHEEL_POSITION_SIZE];
-	keyed_container <DRAWABLE>::handle floatingdraw[WHEEL_POSITION_SIZE];
-
-=======
 	QUATERNION <float> modelrotation; // const model rotation fix
-	
+
 	SCENENODE topnode;
 	keyed_container <SCENENODE>::handle bodynode;
 	keyed_container <SCENENODE>::handle drivernode;
 	keyed_container <SCENENODE>::handle wheelnode[WHEEL_POSITION_SIZE];
 	keyed_container <SCENENODE>::handle floatingnode[WHEEL_POSITION_SIZE];
-	
+
 	keyed_container <DRAWABLE>::handle bodydraw;
 	keyed_container <DRAWABLE>::handle glassdraw;
 	keyed_container <DRAWABLE>::handle brakelights;
 	keyed_container <DRAWABLE>::handle reverselights;
 	
->>>>>>> baddaa9d
 	struct LIGHT
 	{
 		keyed_container <SCENENODE>::handle node;
@@ -341,23 +321,12 @@
 		MODEL model;
 	};
 	std::list <LIGHT> lights;
-<<<<<<< HEAD
-
-	SUSPENSIONBUMPDETECTION suspensionbumpdetection[4];
-	CRASHDETECTION crashdetection;
-	CAMERA_SYSTEM cameras;
-
-	std::map <std::string, MODEL_JOE03> models;
-	std::map <std::string, SOUNDBUFFER> soundbuffers;
-
-=======
 	std::list <std::tr1::shared_ptr<MODEL_JOE03> > modellist;
 	
 	SUSPENSIONBUMPDETECTION suspensionbumpdetection[4];
 	CRASHDETECTION crashdetection;
 	CAMERA_SYSTEM cameras;
-	
->>>>>>> baddaa9d
+
 	std::list <std::pair <ENGINESOUNDINFO, SOUNDSOURCE> > enginesounds;
 	SOUNDSOURCE tiresqueal[WHEEL_POSITION_SIZE];
 	SOUNDSOURCE tirebump[WHEEL_POSITION_SIZE];
@@ -390,102 +359,11 @@
 	void UpdateCameras(float dt);
 
 	void UpdateGraphics();
-<<<<<<< HEAD
-
-	bool GenerateWheelMesh(
-		CONFIGFILE & carconf,
-		const std::string & carpath,
-		const std::string & wheelname,
-		const std::string & partspath,
-		SCENENODE & topnode,
-		keyed_container <SCENENODE>::handle & output_scenenode,
-		keyed_container <DRAWABLE>::handle & output_drawable,
-		std::map <std::string, MODEL_JOE03> & models,
-		MANAGER<TEXTURE, TEXTUREINFO> & textures,
-		int anisotropy,
-		const std::string & texsize,
-		std::ostream & error_output);
-
-=======
-	
->>>>>>> baddaa9d
+
 	bool LoadLight(
 		const CONFIGFILE & cfg,
 		const std::string & name,
 		std::ostream & error_output);
-<<<<<<< HEAD
-
-	enum WHICHDRAWLIST
-	{
-		BLEND,
-		NOBLEND,
-		EMISSIVE,
-		OMNI
-	};
-
-	/// take the parentnode, add a scenenode (if output_scenenode isn't yet valid), add a drawable to the
-	/// scenenode, load a model, load a texture, and set up the drawable with the model and texture.
-	/// the given TEXTURE textures will not be reloaded if they are already loaded
-	/// returns true if successful
-	bool LoadInto(
-		SCENENODE & parentnode,
-		keyed_container <SCENENODE>::handle & output_scenenode,
-		keyed_container <DRAWABLE>::handle & output_drawable,
-		const std::string & joefile,
-		std::map <std::string, MODEL_JOE03> & models,
-		MANAGER <TEXTURE, TEXTUREINFO> & textures,
-		const std::string & texname,
-		const std::string & texsize,
-		int anisotropy,
-		WHICHDRAWLIST whichdrawlist,
-		std::ostream & error_output);
-
-	/// load joefile, if draw != NULL generate list and assign to draw
-	bool LoadModel(
-		const std::string & joefile,
-		MODEL_JOE03 & output_model,
-		DRAWABLE * draw,
-		std::ostream & error_output);
-
-	/// will load texname+".png"
-	/// will attempt to load texname+"-misc1.png, texname+"-misc2.png if loadmisc true
-	bool LoadTextures(
-		MANAGER<TEXTURE, TEXTUREINFO> & textures,
-		const std::string & texname,
-		const std::string & texsize,
-		int anisotropy,
-		DRAWABLE & draw,
-		std::ostream & error_output);
-
-	void AddDrawable(
-		WHICHDRAWLIST whichdrawlist,
-		SCENENODE & parentnode,
-		DRAWABLE & draw,
-		keyed_container <SCENENODE>::handle & output_scenenode,
-		keyed_container <DRAWABLE>::handle & output_drawable,
-		std::ostream & error_output);
-
-	keyed_container <DRAWABLE> & GetDrawlist(SCENENODE & node, WHICHDRAWLIST which)
-	{
-		switch (which)
-		{
-			case BLEND:
-			return node.GetDrawlist().normal_blend;
-
-			case NOBLEND:
-			return node.GetDrawlist().car_noblend;
-
-			case EMISSIVE:
-			return node.GetDrawlist().lights_emissive;
-
-			case OMNI:
-			return node.GetDrawlist().lights_omni;
-		};
-		assert(0);
-		return node.GetDrawlist().car_noblend;
-	}
-=======
->>>>>>> baddaa9d
 };
 
 #endif