--- conflicted
+++ resolved
@@ -29,14 +29,10 @@
 #include "ai.h"
 #include "quickmp.h"
 //#include "sky.h"
-<<<<<<< HEAD
-#include "manager.h"
-#include "datalog.h"
-=======
 #include "texturemanager.h"
 #include "modelmanager.h"
 #include "soundmanager.h"
->>>>>>> baddaa9d
+#include "datalog.h"
 
 #include <ostream>
 #include <string>
@@ -116,8 +112,6 @@
 	double target_time;
 	const float framerate;
 
-<<<<<<< HEAD
-=======
 	PATHMANAGER pathmanager;
 	TEXTUREMANAGER textures;
 	MODELMANAGER models;
@@ -127,7 +121,6 @@
 	SOUND sound;
 	SETTINGS settings;
 
->>>>>>> baddaa9d
 	SCENENODE debugnode;
 	TEXT_DRAWABLE fps_draw;
 	TEXT_DRAWABLE profiling_text;
@@ -164,13 +157,9 @@
 	std::pair <CAR *, CARCONTROLMAP_LOCAL> carcontrols_local;
 
 	COLLISION_WORLD collision;
-<<<<<<< HEAD
-
-=======
 	TRACKMAP trackmap;
 	TRACK track;
 	GUI gui;
->>>>>>> baddaa9d
 	HUD hud;
 	DRIVERFEEDBACK driverfeedback;
 	INPUTGRAPH inputgraph;
@@ -179,7 +168,6 @@
 	REPLAY replay;
 	PARTICLE_SYSTEM tire_smoke;
 	AI ai;
-<<<<<<< HEAD
 
 	// data logging
 	DATALOG data_log;
@@ -187,8 +175,6 @@
 	float data_logging_frequency;
 	float time_since_last_logentry;
 
-=======
->>>>>>> baddaa9d
 	//SKY sky;
 
 #ifdef ENABLE_FORCE_FEEDBACK
