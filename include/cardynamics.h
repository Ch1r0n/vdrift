#ifndef _CARDYNAMICS_H
#define _CARDYNAMICS_H

#include "mathvector.h"
#include "quaternion.h"
#include "rigidbody.h"
#include "carengine.h"
#include "carclutch.h"
#include "cartransmission.h"
#include "cardifferential.h"
#include "carfueltank.h"
#include "carsuspension.h"
#include "carwheel.h"
#include "cartire.h"
#include "carwheelposition.h"
#include "carbrake.h"
#include "caraerodynamicdevice.h"
#include "joeserialize.h"
#include "macros.h"
#include "collision_contact.h"
#include "BulletDynamics/Dynamics/btActionInterface.h"

class MODEL;
class CONFIGFILE;
class COLLISION_WORLD;
//class SuspensionConstraint;

class CARDYNAMICS : public btActionInterface
{
friend class PERFORMANCE_TESTING;
friend class joeserialize::Serializer;
public:
	typedef double T;

	CARDYNAMICS();
<<<<<<< HEAD

	bool Load(
		CONFIGFILE & c,
		const std::string & sharedpartspath,
		std::ostream & error_output);
=======
	
	bool Load(const CONFIGFILE & c, std::ostream & error_output);
>>>>>>> baddaa9d

	void Init(
		COLLISION_WORLD & world,
		MATHVECTOR <T, 3> chassisSize,
		MATHVECTOR <T, 3> chassisCenter,
		MATHVECTOR <T, 3> position,
		QUATERNION <T> orientation);

// bullet interface
	virtual void updateAction(btCollisionWorld * collisionWorld, btScalar dt);
	virtual void debugDraw(btIDebugDraw * debugDrawer);

// graphics interface, interpolated!
	void Update(); // update interpolated chassis state
	const MATHVECTOR <T, 3> & GetCenterOfMassPosition() const;
	const MATHVECTOR <T, 3> & GetPosition() const;
	const QUATERNION <T> & GetOrientation() const;
	MATHVECTOR <T, 3> GetWheelPosition(WHEEL_POSITION wp) const;
	MATHVECTOR <T, 3> GetWheelPosition(WHEEL_POSITION wp, T displacement_percent) const; // for debugging
	QUATERNION <T> GetWheelOrientation(WHEEL_POSITION wp) const;
	QUATERNION <T> GetUprightOrientation(WHEEL_POSITION wp) const;
	MATHVECTOR <T, 3> GetWheelVelocity(WHEEL_POSITION wp) const;

// collision world interface
	const COLLISION_CONTACT & GetWheelContact(WHEEL_POSITION wp) const;
	COLLISION_CONTACT & GetWheelContact(WHEEL_POSITION wp);

// chassis
	float GetMass() const;
	T GetSpeed() const;
	MATHVECTOR <T, 3> GetVelocity() const;
	MATHVECTOR <T, 3> GetEnginePosition() const;

// driveline
	// driveline input
	void StartEngine();
	void ShiftGear(int value);
	void SetThrottle(float value);
	void SetClutch(float value);
	void SetBrake(float value);
	void SetHandBrake(float value);
	void SetAutoClutch(bool value);
	void SetAutoShift(bool value);

	// speedometer/tachometer based on driveshaft rpm
	T GetSpeedMPS() const;
	T GetTachoRPM() const;

	// driveline state access
	const CARENGINE <T> & GetEngine() const {return engine;}
	const CARCLUTCH <T> & GetClutch() const {return clutch;}
	const CARTRANSMISSION <T> & GetTransmission() const {return transmission;}
	const CARBRAKE <T> & GetBrake(WHEEL_POSITION pos) const {return brake[pos];}
	const CARWHEEL <T> & GetWheel(WHEEL_POSITION pos) const {return wheel[pos];}

// traction control
	void SetABS(const bool newabs);
	bool GetABSEnabled() const;
	bool GetABSActive() const;
	void SetTCS(const bool newtcs);
	bool GetTCSEnabled() const;
	bool GetTCSActive() const;

// cardynamics
	void SetPosition(const MATHVECTOR<T, 3> & pos);

	// move the car along z-axis until it is touching the ground
	void AlignWithGround();

	// rotate car back onto it's wheels after rollover
	void RolloverRecover();

	// set the steering angle to "value", where 1.0 is maximum right lock and -1.0 is maximum left lock.
	void SetSteering(const T value);

	// get the maximum steering angle in degrees
	T GetMaxSteeringAngle() const;

	const CARTIRE <T> & GetTire(WHEEL_POSITION pos) const {return tire[pos];}

	const CARSUSPENSION <T> & GetSuspension(WHEEL_POSITION pos) const {return suspension[pos];}

	MATHVECTOR <T, 3> GetTotalAero() const;

	T GetAerodynamicDownforceCoefficient() const;

	T GetAeordynamicDragCoefficient() const;

	MATHVECTOR< T, 3 > GetLastBodyForce() const;

	T GetFeedback() const;

	// print debug info to the given ostream.  set p1, p2, etc if debug info part 1, and/or part 2, etc is desired
	void DebugPrint(std::ostream & out, bool p1, bool p2, bool p3, bool p4) const;

	bool Serialize(joeserialize::Serializer & s);

protected:
// chassis state
	RIGIDBODY <T> body;
	MATHVECTOR <T, 3> center_of_mass;
	COLLISION_WORLD * world;
	btRigidBody * chassis;

	// interpolated chassis state
	MATHVECTOR <T, 3> chassisPosition;
	MATHVECTOR <T, 3> chassisCenterOfMass;
	QUATERNION <T> chassisRotation;

// driveline state
	CARFUELTANK <T> fuel_tank;
	CARENGINE <T> engine;
	CARCLUTCH <T> clutch;
	CARTRANSMISSION <T> transmission;
	CARDIFFERENTIAL <T> differential_front;
	CARDIFFERENTIAL <T> differential_rear;
	CARDIFFERENTIAL <T> differential_center;
	std::vector <CARBRAKE <T> > brake;
	std::vector <CARWHEEL <T> > wheel;
<<<<<<< HEAD

	enum { FWD = 3, RWD = 12, AWD = 15 } drive;
=======
	
	enum { NONE = 0, FWD = 1, RWD = 2, AWD = 3 } drive;
>>>>>>> baddaa9d
	T driveshaft_rpm;
	T tacho_rpm;

	bool autoclutch;
	bool autoshift;
	bool shifted;
	int shift_gear;
	T last_auto_clutch;
	T remaining_shift_time;

// traction control state
	bool abs;
	bool tcs;
	std::vector <int> abs_active;
	std::vector <int> tcs_active;

// cardynamics state
	std::vector <T> normal_force;
	std::vector <MATHVECTOR <T, 3> > wheel_velocity;
	std::vector <MATHVECTOR <T, 3> > wheel_position;
	std::vector <QUATERNION <T> > wheel_orientation;
	std::vector <COLLISION_CONTACT> wheel_contact;
	std::vector <CARSUSPENSION <T> > suspension;
	//std::vector <SuspensionConstraint*> new_suspension;

	std::vector <CARTIRE <T> > tire;
	std::vector <CARAERO <T> > aerodynamics;

	std::list <std::pair <T, MATHVECTOR <T, 3> > > mass_particles;

	T maxangle;

	T feedback;

	MATHVECTOR <T, 3> lastbodyforce; //< held so external classes can extract it for things such as applying physics to camera mounts

// chassis, cardynamics
	MATHVECTOR <T, 3> GetDownVector() const;

	// wrappers (to be removed)
	QUATERNION <T> Orientation() const;
	MATHVECTOR <T, 3> Position() const;

	MATHVECTOR <T, 3> LocalToWorld(const MATHVECTOR <T, 3> & local) const;

	void ApplyForce(const MATHVECTOR <T, 3> & force);

	void ApplyForce(const MATHVECTOR <T, 3> & force, const MATHVECTOR <T, 3> & offset);

	void ApplyTorque(const MATHVECTOR <T, 3> & torque);

	void UpdateWheelVelocity();

	void UpdateWheelTransform();

	// apply engine torque to chassis
	void ApplyEngineTorqueToBody();

	// add aerodynamic force / torque to force, torque
	void AddAerodynamics(MATHVECTOR<T, 3> & force, MATHVECTOR<T, 3> & torque);

	// update suspension, return suspension force
	T UpdateSuspension(int i, T dt);

	// apply tire friction to body, return longitudinal tire friction
	T ApplyTireForce(
		int i,
		const T normal_force,
		const QUATERNION <T> & wheel_space);

	// calculate wheel torque
	T CalculateWheelTorque(
		int i,
		const T tire_friction,
		T drive_torque,
		T dt);

	// advance chassis(body, suspension, wheels) simulation by dt
	void UpdateBody(
		const MATHVECTOR <T, 3> & ext_force,
		const MATHVECTOR <T, 3> & ext_torque,
		T drive_torque[],
		T dt);

	// cardynamics
	void Tick(
		MATHVECTOR<T, 3> ext_force,
		MATHVECTOR<T, 3> ext_torque,
		T dt);

	void UpdateWheelContacts();

	void InterpolateWheelContacts();

	void UpdateMass();

// driveline
	// update engine, return wheel drive torque
	void UpdateDriveline(T drive_torque[], T dt);

	// calculate wheel drive torque
	void CalculateDriveTorque(T wheel_drive_torque[], T clutch_torque);

	// calculate driveshaft speed given wheel angular velocity
	T CalculateDriveshaftSpeed();

	// calculate throttle, clutch, gear
	void UpdateTransmission(T dt);

	// calculate clutch driveshaft rpm
	T CalculateDriveshaftRPM() const;

	bool WheelDriven(int i) const;

	T AutoClutch(T last_clutch, T dt) const;

	T ShiftAutoClutch() const;

	T ShiftAutoClutchThrottle(T throttle, T dt);

	// calculate next gear based on engine rpm
	int NextGear() const;

	// calculate downshift point based on gear, engine rpm
	T DownshiftRPM(int gear) const;

// traction control
	// do traction control system calculations and modify the throttle position if necessary
	void DoTCS(int i, T normal_force);

	// do anti-lock brake system calculations and modify the brake force if necessary
	void DoABS(int i, T normal_force);

// cardynamics initialization
	void Init();

	void GetCollisionBox(
		const btVector3 & chassisSize,
		const btVector3 & chassisCenter,
		btVector3 & center,
		btVector3 & size);

	void InitializeWheelVelocity();

	void AddMassParticle(T mass, MATHVECTOR <T, 3> pos);
};

#endif<|MERGE_RESOLUTION|>--- conflicted
+++ resolved
@@ -33,16 +33,8 @@
 	typedef double T;
 
 	CARDYNAMICS();
-<<<<<<< HEAD
-
-	bool Load(
-		CONFIGFILE & c,
-		const std::string & sharedpartspath,
-		std::ostream & error_output);
-=======
-	
+
 	bool Load(const CONFIGFILE & c, std::ostream & error_output);
->>>>>>> baddaa9d
 
 	void Init(
 		COLLISION_WORLD & world,
@@ -162,13 +154,8 @@
 	CARDIFFERENTIAL <T> differential_center;
 	std::vector <CARBRAKE <T> > brake;
 	std::vector <CARWHEEL <T> > wheel;
-<<<<<<< HEAD
-
-	enum { FWD = 3, RWD = 12, AWD = 15 } drive;
-=======
-	
+
 	enum { NONE = 0, FWD = 1, RWD = 2, AWD = 3 } drive;
->>>>>>> baddaa9d
 	T driveshaft_rpm;
 	T tacho_rpm;
 
