import os, sys

#-------------#
# Import Vars #
#-------------#
Import('*')

#----------------#
# Subdirectories #
#----------------#
#vamosobjs = SConscript('vamos/SConscript', exports=['env', 'src_dir'])
#guiobjs = SConscript('gui/SConscript', exports=['env', 'src_dir'])

def addbulletpath( val ):
    return "#bullet/"+val

#---------#
# Sources #
#---------#
src = Split("""aabb.cpp
		aabb_space_partitioning.cpp
		ai.cpp
		bezier.cpp
		camera_chase.cpp
		camera_fixed.cpp
		camera_free.cpp
		camera_mount.cpp
		camera_orbit.cpp
		camera_simplemount.cpp
		camera_system.cpp
		car.cpp
		carcontrolmap_local.cpp
		cardynamics.cpp
		carengine.cpp
		carsuspension.cpp
		cartire.cpp
		collision_world.cpp
		config.cpp
		containeralgorithm.cpp
		crashdetection.cpp
<<<<<<< HEAD
		datalog.cpp
                datamanager.cpp
                datametric_cornering.cpp
                datametric_full_stop.cpp
                driverfeedback.cpp
=======
		downloadable.cpp
>>>>>>> 032015e5
		endian_utility.cpp
		eventsystem.cpp
		fbobject.cpp
		fbtexture.cpp
		font.cpp
		forcefeedback.cpp
		game.cpp
		game_render.cpp
		graphics.cpp
		graphics_config.cpp
		graphics_renderers.cpp
		gui.cpp
		guioption.cpp
		guipage.cpp
		http.cpp
		hud.cpp
		joepack.cpp
		joeserialize.cpp
		k1999.cpp
		keyed_container.cpp
		linearframe.cpp
		linearinterp.cpp
		loadingscreen.cpp
		main.cpp
		mathplane.cpp
		mathvector.cpp
		matrix4.cpp
		mesh_gen.cpp
		model.cpp
		model_joe03.cpp
		model_obj.cpp
		objectloader.cpp
		opengl_utility.cpp
		optional.cpp
		parallel_task.cpp
		particle.cpp
		pathmanager.cpp
		performance_testing.cpp
		quaternion.cpp
		random.cpp
		replay.cpp
		reseatable_reference.cpp
		rigidbody.cpp
		roadpatch.cpp
		roadstrip.cpp
		rotationalframe.cpp
		scenenode.cpp
		settings.cpp
		shader.cpp
		sound.cpp
		soundbuffer.cpp
		soundfilter.cpp
		soundsource.cpp
		sprite2d.cpp
		suspensionbumpdetection.cpp
		svn_sourceforge.cpp
		texture.cpp
		text_draw.cpp
		timer.cpp
		toggle.cpp
		track.cpp
		trackmap.cpp
		utils.cpp
		vertexarray.cpp
		widget_button.cpp
		widget_colorpicker.cpp
		widget_controlgrab.cpp
		widget_doublestringwheel.cpp
		widget_image.cpp
		widget_label.cpp
		widget_multiimage.cpp		
		widget_slider.cpp
		widget_spinningcar.cpp
		widget_stringwheel.cpp
		widget_toggle.cpp""")

src.sort(lambda x, y: cmp(x.lower(),y.lower()))

bullet_src = Split("""BulletCollision/BroadphaseCollision/btAxisSweep3.cpp
		BulletCollision/BroadphaseCollision/btBroadphaseProxy.cpp
		BulletCollision/BroadphaseCollision/btCollisionAlgorithm.cpp
		BulletCollision/BroadphaseCollision/btDbvt.cpp
		BulletCollision/BroadphaseCollision/btDbvtBroadphase.cpp
		BulletCollision/BroadphaseCollision/btDispatcher.cpp
		BulletCollision/BroadphaseCollision/btMultiSapBroadphase.cpp
		BulletCollision/BroadphaseCollision/btOverlappingPairCache.cpp
		BulletCollision/BroadphaseCollision/btQuantizedBvh.cpp
		BulletCollision/BroadphaseCollision/btSimpleBroadphase.cpp
		BulletCollision/CollisionDispatch/btActivatingCollisionAlgorithm.cpp
		BulletCollision/CollisionDispatch/btBox2dBox2dCollisionAlgorithm.cpp
		BulletCollision/CollisionDispatch/btBoxBoxCollisionAlgorithm.cpp
		BulletCollision/CollisionDispatch/btBoxBoxDetector.cpp
		BulletCollision/CollisionDispatch/btCollisionDispatcher.cpp
		BulletCollision/CollisionDispatch/btCollisionObject.cpp
		BulletCollision/CollisionDispatch/btCollisionWorld.cpp
		BulletCollision/CollisionDispatch/btCompoundCollisionAlgorithm.cpp
		BulletCollision/CollisionDispatch/btConvex2dConvex2dAlgorithm.cpp
		BulletCollision/CollisionDispatch/btConvexConcaveCollisionAlgorithm.cpp
		BulletCollision/CollisionDispatch/btConvexConvexAlgorithm.cpp
		BulletCollision/CollisionDispatch/btConvexPlaneCollisionAlgorithm.cpp
		BulletCollision/CollisionDispatch/btDefaultCollisionConfiguration.cpp
		BulletCollision/CollisionDispatch/btEmptyCollisionAlgorithm.cpp
		BulletCollision/CollisionDispatch/btGhostObject.cpp
		BulletCollision/CollisionDispatch/btInternalEdgeUtility.cpp
		BulletCollision/CollisionDispatch/btManifoldResult.cpp
		BulletCollision/CollisionDispatch/btSimulationIslandManager.cpp
		BulletCollision/CollisionDispatch/btSphereBoxCollisionAlgorithm.cpp
		BulletCollision/CollisionDispatch/btSphereSphereCollisionAlgorithm.cpp
		BulletCollision/CollisionDispatch/btSphereTriangleCollisionAlgorithm.cpp
		BulletCollision/CollisionDispatch/btUnionFind.cpp
		BulletCollision/CollisionDispatch/SphereTriangleDetector.cpp
		BulletCollision/CollisionShapes/btBox2dShape.cpp
		BulletCollision/CollisionShapes/btBoxShape.cpp
		BulletCollision/CollisionShapes/btBvhTriangleMeshShape.cpp
		BulletCollision/CollisionShapes/btCapsuleShape.cpp
		BulletCollision/CollisionShapes/btCollisionShape.cpp
		BulletCollision/CollisionShapes/btCompoundShape.cpp
		BulletCollision/CollisionShapes/btConcaveShape.cpp
		BulletCollision/CollisionShapes/btConeShape.cpp
		BulletCollision/CollisionShapes/btConvex2dShape.cpp
		BulletCollision/CollisionShapes/btConvexHullShape.cpp
		BulletCollision/CollisionShapes/btConvexInternalShape.cpp
		BulletCollision/CollisionShapes/btConvexPointCloudShape.cpp
		BulletCollision/CollisionShapes/btConvexShape.cpp
		BulletCollision/CollisionShapes/btConvexTriangleMeshShape.cpp
		BulletCollision/CollisionShapes/btCylinderShape.cpp
		BulletCollision/CollisionShapes/btEmptyShape.cpp
		BulletCollision/CollisionShapes/btHeightfieldTerrainShape.cpp
		BulletCollision/CollisionShapes/btMinkowskiSumShape.cpp
		BulletCollision/CollisionShapes/btMultimaterialTriangleMeshShape.cpp
		BulletCollision/CollisionShapes/btMultiSphereShape.cpp
		BulletCollision/CollisionShapes/btOptimizedBvh.cpp
		BulletCollision/CollisionShapes/btPolyhedralConvexShape.cpp
		BulletCollision/CollisionShapes/btScaledBvhTriangleMeshShape.cpp
		BulletCollision/CollisionShapes/btShapeHull.cpp
		BulletCollision/CollisionShapes/btSphereShape.cpp
		BulletCollision/CollisionShapes/btStaticPlaneShape.cpp
		BulletCollision/CollisionShapes/btStridingMeshInterface.cpp
		BulletCollision/CollisionShapes/btTetrahedronShape.cpp
		BulletCollision/CollisionShapes/btTriangleBuffer.cpp
		BulletCollision/CollisionShapes/btTriangleCallback.cpp
		BulletCollision/CollisionShapes/btTriangleIndexVertexArray.cpp
		BulletCollision/CollisionShapes/btTriangleIndexVertexMaterialArray.cpp
		BulletCollision/CollisionShapes/btTriangleMesh.cpp
		BulletCollision/CollisionShapes/btTriangleMeshShape.cpp
		BulletCollision/CollisionShapes/btUniformScalingShape.cpp
		BulletCollision/Gimpact/btContactProcessing.cpp
		BulletCollision/Gimpact/btGenericPoolAllocator.cpp
		BulletCollision/Gimpact/btGImpactBvh.cpp
		BulletCollision/Gimpact/btGImpactCollisionAlgorithm.cpp
		BulletCollision/Gimpact/btGImpactQuantizedBvh.cpp
		BulletCollision/Gimpact/btGImpactShape.cpp
		BulletCollision/Gimpact/btTriangleShapeEx.cpp
		BulletCollision/Gimpact/gim_box_set.cpp
		BulletCollision/Gimpact/gim_contact.cpp
		BulletCollision/Gimpact/gim_memory.cpp
		BulletCollision/Gimpact/gim_tri_collision.cpp
		BulletCollision/NarrowPhaseCollision/btContinuousConvexCollision.cpp
		BulletCollision/NarrowPhaseCollision/btConvexCast.cpp
		BulletCollision/NarrowPhaseCollision/btGjkConvexCast.cpp
		BulletCollision/NarrowPhaseCollision/btGjkEpa2.cpp
		BulletCollision/NarrowPhaseCollision/btGjkEpaPenetrationDepthSolver.cpp
		BulletCollision/NarrowPhaseCollision/btGjkPairDetector.cpp
		BulletCollision/NarrowPhaseCollision/btMinkowskiPenetrationDepthSolver.cpp
		BulletCollision/NarrowPhaseCollision/btPersistentManifold.cpp
		BulletCollision/NarrowPhaseCollision/btRaycastCallback.cpp
		BulletCollision/NarrowPhaseCollision/btSubSimplexConvexCast.cpp
		BulletCollision/NarrowPhaseCollision/btVoronoiSimplexSolver.cpp
		BulletDynamics/Character/btKinematicCharacterController.cpp
		BulletDynamics/ConstraintSolver/btConeTwistConstraint.cpp
		BulletDynamics/ConstraintSolver/btContactConstraint.cpp
		BulletDynamics/ConstraintSolver/btGeneric6DofConstraint.cpp
		BulletDynamics/ConstraintSolver/btGeneric6DofSpringConstraint.cpp
		BulletDynamics/ConstraintSolver/btHinge2Constraint.cpp
		BulletDynamics/ConstraintSolver/btHingeConstraint.cpp
		BulletDynamics/ConstraintSolver/btPoint2PointConstraint.cpp
		BulletDynamics/ConstraintSolver/btSequentialImpulseConstraintSolver.cpp
		BulletDynamics/ConstraintSolver/btSliderConstraint.cpp
		BulletDynamics/ConstraintSolver/btSolve2LinearConstraint.cpp
		BulletDynamics/ConstraintSolver/btTypedConstraint.cpp
		BulletDynamics/ConstraintSolver/btUniversalConstraint.cpp
		BulletDynamics/Dynamics/btContinuousDynamicsWorld.cpp
		BulletDynamics/Dynamics/btDiscreteDynamicsWorld.cpp
		BulletDynamics/Dynamics/btRigidBody.cpp
		BulletDynamics/Dynamics/btSimpleDynamicsWorld.cpp
		BulletDynamics/Dynamics/Bullet-C-API.cpp
		BulletDynamics/Vehicle/btRaycastVehicle.cpp
		BulletDynamics/Vehicle/btWheelInfo.cpp
		LinearMath/btAlignedAllocator.cpp
		LinearMath/btConvexHull.cpp
		LinearMath/btGeometryUtil.cpp
		LinearMath/btQuickprof.cpp
		LinearMath/btSerializer.cpp""")

bullet_src = map(addbulletpath, bullet_src)

#------------------------#
# Copy Build Environment #
#------------------------#
local_env = env.Clone()
SConsignFile()

#--------------------------#
# Modify Build Environment #
#--------------------------#
appdir = ""
vdrift_install = None
common_libs = ['SDL_image', 'SDL_gfx', 'vorbisfile', 'vdriftbullet', 'curl']

if (sys.platform == 'freebsd6') or (sys.platform == 'freebsd7') or (sys.platform == 'freebsd8') or (sys.platform == 'freebsd9'):
    common_libs.append('libLinearMath')
    common_libs.append('libBulletCollision')
    local_env.ParseConfig('sdl-config --cflags --libs')
    local_env.Append(LIBPATH = ['/usr/X11R6/lib'])
    libs_link = ['GLU', 'GLEW', 'pthread', common_libs]
elif ( 'darwin' == sys.platform ):
    vdrift_install = "${PRODUCT_NAME}.app"
    pkgbase = "%s/Contents" % vdrift_install
    appdir = "%s/MacOS/" % pkgbase
    pkgsrc = "../tools/osx"

    common_libs.append( 'SDL' )
    common_libs.append( 'GLExtensionWrangler' )
    def batch_copy( target, source, env): 
        # Do a mini svn export... this funtion could possibly
        # be useful in general ( as a builder ), but I don't 
        # want to think about getting it cross-platform... 
        # win32 could use xcopy... but there are so many different
        # versions of the tools below in circulation that 
        # testing would be difficult
        for tgt, src in zip( target, source ):
            src = str(src)
            tgt = str(tgt)
            env.Execute( ( "mkdir -p '%s';" +
                "tar -cf - -C '%s' . --exclude \\*/.svn\\* |" +
                "tar -xf - -C '%s'" )  % ( tgt, src, tgt ) )

    def build_list( template, items ):
        return [ template % x for x in items ]

    Alias( 'vdrift', [
        local_env.ProcessTemplate( 
            '%s/Info.plist' % pkgbase, 
            '%s/Info.plist' % pkgsrc ),
        local_env.Command( 
            '%s/Resources/${PRODUCT_NAME}.icns' % pkgbase, 
            '%s/vdrift.icns' % pkgsrc,
            Copy( '$TARGET', '$SOURCE') ),
        [ local_env.WorkingExport( '%s/Frameworks' % pkgbase, s ) for s in
            build_list( '%s/%%s.framework' % pkgsrc, common_libs ) ] ] ) 
        #local_env.Command(
        #    build_list( '%s/Frameworks/%%s.framework' % pkgbase, common_libs  ),
        #    build_list( '%s/%%s.framework' % pkgsrc, common_libs ),
        #    batch_copy )  ] )
    libs_link = ['objc']
    local_env.Append( FRAMEWORKS = [ common_libs, 'Foundation', 'AppKit'] )
    src.append(['../tools/osx/SDLMain.m', '../tools/osx/config_mac.mm'])
elif ( 'win32' == sys.platform or 'cygwin' == sys.platform ):
	local_env.Append(LIBPATH = ['/usr/lib/mingw', '#tools/win/lib', '#build'])
	libs_link = ['opengl32', 'glu32', 'glew32', 'mingw32', 'SDLmain', 'SDL', 'ws2_32', common_libs ]
else:
    local_env.ParseConfig('sdl-config --cflags --libs')
    local_env.Append(LIBPATH = ['/usr/X11R6/lib'])
#    libs_link = ['GL', 'GLU', 'GLEW', 'pthread', common_libs]
    libs_link = ['GLU', 'GLEW', 'pthread', common_libs]

local_env.Append(LIBS = libs_link)

#local_env.ParseConfig('openal-config --cflags --libs')
#local_env.Append(CCFLAGS = ["-include #include/pch.h"])

#-----------------------#
# Distribute to src_dir #
#-----------------------#
dist_files = ['SConscript'] + src

env.Distribute (src_dir, dist_files)

#--------------------#
# Compile Executable #
#--------------------#
#vdrift = local_env.Program(target='%s${EXECUTABLE_NAME}' % appdir, source=[src, vamosobjs, guiobjs])
vdriftbullet = local_env.Library('vdriftbullet', bullet_src);
vdrift = local_env.Program(target='%s${EXECUTABLE_NAME}' % appdir, source=src)
Depends(vdrift, vdriftbullet)
Default(Alias('vdrift', vdrift))

#---------#
# Install #
#---------#
if not vdrift_install: vdrift_install = vdrift
install = env.Install(Dir(env.subst("$destdir$prefix/$bindir")), vdrift_install)
env.Alias("install", install)

#---------#
# Testing #
#---------#
if 'test' in COMMAND_LINE_TARGETS:
    src.remove("main.cpp")
    src += ['unittest.cpp']

unit_tests = local_env.Program(target="%svdrift-test" % appdir, source=src)
env.Alias("test", unit_tests)

#---------------#
# Python Export #
#---------------#

if not ( 'win32' == sys.platform or 'cygwin' == sys.platform ):
    #for now this seems to break windows build so disabling for win
    wrapper_build_env = local_env.Clone()

    pybase = 'python%s' % sys.version[0:3]
    wrapper_build_env.Append(CPPPATH=[os.path.join(sys.prefix, 'include', pybase)],
                             LIBPATH=[os.path.join(sys.prefix, 'lib', pybase, 'config')],
                             LIBS=['lib%s' % pybase])

#    wrapper_build_env.Append(CPPDEFINES=['BOOST_PYTHON_STATIC_LIB', 'BOOST_PYTHON_STATIC_MODULE'],
#                             CPPPATH=['#include','$boostIncludes'],  # boostIncludes is a PathOption
#                             LIBS=['boost_python'])

    wrapper_build_env.Replace(SHLIBPREFIX = '_')  # do not add 'lib' in front of the output file
    wrapper_build_env.Append(SWIGFLAGS=['-c++', '-python'])
#wrapper = wrapper_build_env.SharedLibrary('vdrift', [src, vamosobjs, guiobjs, "vdrift.i"])
    wrapper = wrapper_build_env.SharedLibrary('vdrift', [src, "vdrift.i"])

    env.Alias("wrapper", wrapper)
<|MERGE_RESOLUTION|>--- conflicted
+++ resolved
@@ -38,15 +38,12 @@
 		config.cpp
 		containeralgorithm.cpp
 		crashdetection.cpp
-<<<<<<< HEAD
 		datalog.cpp
                 datamanager.cpp
                 datametric_cornering.cpp
                 datametric_full_stop.cpp
                 driverfeedback.cpp
-=======
 		downloadable.cpp
->>>>>>> 032015e5
 		endian_utility.cpp
 		eventsystem.cpp
 		fbobject.cpp
