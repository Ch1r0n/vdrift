#include "cardynamics.h"
#include "config.h"
#include "tracksurface.h"
#include "coordinatesystems.h"
#include "collision_world.h"
#include "tobullet.h"
#include "model.h"

#if defined(_WIN32) || defined(__APPLE__)
bool isnan(float number);
bool isnan(double number);
#endif

CARDYNAMICS::CARDYNAMICS() :
	world(0),
	shape(0),
	body(0),
	center_of_mass(0, 0, 0),
	transform(btTransform::getIdentity()),
	bodyPosition(0, 0, 0),
	bodyRotation(btQuaternion::getIdentity()),
	drive(NONE),
	tacho_rpm(0),
	autoclutch(true),
	autoshift(false),
	shifted(true),
	shift_gear(0),
	last_auto_clutch(1),
	remaining_shift_time(0),
	abs(false),
	tcs(false),
	maxangle(0)
{
	suspension.reserve(WHEEL_POSITION_SIZE);
	wheel.reserve(WHEEL_POSITION_SIZE);
	tire.reserve(WHEEL_POSITION_SIZE);
	brake.reserve(WHEEL_POSITION_SIZE);
<<<<<<< HEAD

	wheel_velocity.resize (WHEEL_POSITION_SIZE);
	wheel_position.resize ( WHEEL_POSITION_SIZE );
	wheel_orientation.resize ( WHEEL_POSITION_SIZE );
	wheel_contact.resize ( WHEEL_POSITION_SIZE );
	abs_active.resize ( WHEEL_POSITION_SIZE, false );
	tcs_active.resize ( WHEEL_POSITION_SIZE, false );
=======
	
	wheel_velocity.resize(WHEEL_POSITION_SIZE);
	wheel_position.resize(WHEEL_POSITION_SIZE);
	wheel_orientation.resize(WHEEL_POSITION_SIZE);
	wheel_contact.resize(WHEEL_POSITION_SIZE);
	abs_active.resize(WHEEL_POSITION_SIZE, false);
	tcs_active.resize(WHEEL_POSITION_SIZE, false);
>>>>>>> 032015e5
}

CARDYNAMICS::~CARDYNAMICS()
{
<<<<<<< HEAD
	CARENGINEINFO<T> info;
	std::vector< std::pair <T, T> > torque;
	std::vector<float> pos(3);

	CONFIG::const_iterator it;
	if (!c.GetSection("engine", it, error_output)) return false;
	if (!c.GetParam(it, "peak-engine-rpm", info.redline, error_output)) return false; //used only for the redline graphics
	if (!c.GetParam(it, "rpm-limit", info.rpm_limit, error_output)) return false;
	if (!c.GetParam(it, "inertia", info.inertia, error_output)) return false;
	if (!c.GetParam(it, "start-rpm", info.start_rpm, error_output)) return false;
	if (!c.GetParam(it, "stall-rpm", info.stall_rpm, error_output)) return false;
	if (!c.GetParam(it, "fuel-consumption", info.fuel_consumption, error_output)) return false;
	if (!c.GetParam(it, "mass", info.mass, error_output)) return false;
	if (!c.GetParam(it, "position", pos, error_output)) return false;

	COORDINATESYSTEMS::ConvertV2toV1(pos[0], pos[1], pos[2]);
	info.position.Set(pos[0], pos[1], pos[2]);

	int curve_num = 0;
	std::vector<float> torque_point(2);
	std::string torque_str("torque-curve-00");
	while (c.GetParam(it, torque_str, torque_point))
	{
		torque.push_back(std::pair <float, float> (torque_point[0], torque_point[1]));

		curve_num++;
		std::stringstream str;
		str << "torque-curve-";
		str.width(2);
		str.fill('0');
		str << curve_num;
		torque_str = str.str();
	}
	if (torque.size() <= 1)
=======
	if (body)
>>>>>>> 032015e5
	{
		world->RemoveAction(this);
		world->RemoveRigidBody(body);
		delete body;
		delete shape;
	}
}

static bool LoadClutch(
	const CONFIG & c,
	CARCLUTCH & clutch,
	std::ostream & error_output)
{
	btScalar sliding, radius, area, max_pressure;

	CONFIG::const_iterator it;
	if (!c.GetSection("clutch", it, error_output)) return false;
	if (!c.GetParam(it, "sliding", sliding, error_output)) return false;
	if (!c.GetParam(it, "radius", radius, error_output)) return false;
	if (!c.GetParam(it, "area", area, error_output)) return false;
	if (!c.GetParam(it, "max-pressure", max_pressure, error_output)) return false;

	clutch.SetSlidingFriction(sliding);
	clutch.SetRadius(radius);
	clutch.SetArea(area);
	clutch.SetMaxPressure(max_pressure);

	return true;
}

static bool LoadTransmission(
	const CONFIG & c,
	CARTRANSMISSION & transmission,
	std::ostream & error_output)
{
	btScalar shift_time = 0;
	btScalar ratio;
	int gears;

	CONFIG::const_iterator it;
	if (!c.GetSection("transmission", it, error_output)) return false;
	if (!c.GetParam(it, "gears", gears, error_output)) return false;
	for (int i = 0; i < gears; i++)
	{
		std::stringstream s;
		s << "gear-ratio-" << i+1;
		if (!c.GetParam(it, s.str(), ratio, error_output)) return false;
		transmission.SetGearRatio(i+1, ratio);
	}
	if (!c.GetParam(it, "gear-ratio-r", ratio, error_output)) return false;
	c.GetParam(it, "shift-time", shift_time);

	transmission.SetGearRatio(-1, ratio);
	transmission.SetShiftTime(shift_time);

	return true;
}

static bool LoadFuelTank(
	const CONFIG & c,
	CARFUELTANK & fuel_tank,
	std::ostream & error_output)
{
	btScalar capacity;
	btScalar volume;
	btScalar fuel_density;
	std::vector<btScalar> pos(3);

	CONFIG::const_iterator it;
	if (!c.GetSection("fuel-tank", it, error_output)) return false;
	if (!c.GetParam(it, "capacity", capacity, error_output)) return false;
	if (!c.GetParam(it, "volume", volume, error_output)) return false;
	if (!c.GetParam(it, "fuel-density", fuel_density, error_output)) return false;
	if (!c.GetParam(it, "position", pos, error_output)) return false;

	COORDINATESYSTEMS::ConvertV2toV1(pos[0], pos[1], pos[2]);
	btVector3 position(pos[0], pos[1], pos[2]);

	fuel_tank.SetCapacity(capacity);
	fuel_tank.SetVolume(volume);
	fuel_tank.SetDensity(fuel_density);
	fuel_tank.SetPosition(position);

	return true;
}

static bool LoadBrake(
	const CONFIG & c,
	const CONFIG::const_iterator & iwheel,
	CARBRAKE & brake,
	std::ostream & error_output)
{
	std::string brakename;
	if (!c.GetParam(iwheel, "brake", brakename, error_output)) return false;

	float friction, max_pressure, area, bias, radius, handbrake(0);
	CONFIG::const_iterator it;
	if (!c.GetSection(brakename, it, error_output)) return false;
	if (!c.GetParam(it, "friction", friction, error_output)) return false;
	if (!c.GetParam(it, "area", area, error_output)) return false;
	if (!c.GetParam(it, "radius", radius, error_output)) return false;
	if (!c.GetParam(it, "bias", bias, error_output)) return false;
	if (!c.GetParam(it, "max-pressure", max_pressure, error_output)) return false;
	c.GetParam(it, "handbrake", handbrake);

	brake.SetFriction(friction);
	brake.SetArea(area);
	brake.SetRadius(radius);
	brake.SetBias(bias);
	brake.SetMaxPressure(max_pressure*bias);
	brake.SetHandbrake(handbrake);

	return true;
}

<<<<<<< HEAD
static bool LoadTireParameters(
	const CONFIG & c,
	const std::string & tire,
	CARTIREINFO <T> & info,
	std::ostream & error_output)
{
	CONFIG::const_iterator it;
	if (!c.GetSection(tire, it, error_output)) return false;

	//read lateral
	int numinfile;
	for (int i = 0; i < 15; i++)
	{
		numinfile = i;
		if (i == 11)
			numinfile = 111;
		else if (i == 12)
			numinfile = 112;
		else if (i > 12)
			numinfile -= 1;
		std::stringstream st;
		st << "a" << numinfile;
		if (!c.GetParam(it, st.str(), info.lateral[i], error_output)) return false;
	}

	//read longitudinal, error_output)) return false;
	for (int i = 0; i < 11; i++)
	{
		std::stringstream st;
		st << "b" << i;
		if (!c.GetParam(it, st.str(), info.longitudinal[i], error_output)) return false;
	}

	//read aligning, error_output)) return false;
	for (int i = 0; i < 18; i++)
	{
		std::stringstream st;
		st << "c" << i;
		if (!c.GetParam(it, st.str(), info.aligning[i], error_output)) return false;
	}

	std::vector<float> rolling_resistance(3);
	if (!c.GetParam(it, "rolling-resistance", rolling_resistance, error_output)) return false;
	info.rolling_resistance_linear = rolling_resistance[0];
	info.rolling_resistance_quadratic = rolling_resistance[1];

	if (!c.GetParam(it, "tread", info.tread, error_output)) return false;

	return true;
}

static bool LoadTire(
	const CONFIG & c,
	const CONFIG::const_iterator & iwheel,
	CARTIRE<T> & tire,
	std::ostream & error_output)
{
	std::string tirename;
	if (!c.GetParam(iwheel, "tire", tirename, error_output)) return false;

	CARTIREINFO<T> info;
	std::string type;
	std::vector<T> size(3, 0);
	CONFIG::const_iterator it;
	if (!c.GetSection(tirename, it, error_output)) return false;
	if (!c.GetParam(it, "size",size, error_output)) return false;
	if (!c.GetParam(it, "type", type, error_output)) return false;
	if (!LoadTireParameters(c, type, info, error_output)) return false;
	info.SetDimensions(size[0], size[1], size[2]);
	tire.Init(info);

	return true;
}

=======
>>>>>>> 032015e5
static bool LoadWheel(
	const CONFIG & c,
	const CONFIG::const_iterator & iwheel,
	const CARTIRE & tire,
	CARWHEEL & wheel,
	std::ostream & error_output)
{
	btScalar mass, inertia;
	if (!c.GetParam(iwheel, "mass", mass) && !c.GetParam(iwheel, "inertia", inertia))
	{
		btScalar tire_radius = tire.GetRadius();
		btScalar tire_width = tire.GetSidewallWidth();
		btScalar tire_thickness = 0.05;
		btScalar tire_density = 8E3;

		btScalar rim_radius = tire_radius - tire_width * tire.GetAspectRatio();
		btScalar rim_width = tire_width;
		btScalar rim_thickness = 0.01;
		btScalar rim_density = 3E5;

		btScalar tire_volume = tire_width * M_PI * tire_thickness * tire_thickness * (2 * tire_radius  - tire_thickness);
		btScalar rim_volume = rim_width * M_PI * rim_thickness * rim_thickness * (2 * rim_radius - rim_thickness);
		btScalar tire_mass = tire_density * tire_volume;
		btScalar rim_mass = rim_density * rim_volume;
		btScalar tire_inertia = tire_mass * tire_radius * tire_radius;
		btScalar rim_inertia = rim_mass * rim_radius * rim_radius;

		mass = tire_mass + rim_mass;
		inertia = (tire_inertia + rim_inertia) * 4;	// scale inertia fixme
	}
	wheel.SetMass(mass);
	wheel.SetInertia(inertia);

	return true;
}

static bool LoadAeroDevices(
	const CONFIG & c,
	btAlignedObjectArray<CARAERO> & aerodynamics,
	std::ostream & error_output)
{
	CONFIG::const_iterator is;
	if (!c.GetSection("wing", is, error_output)) return true;
	
	int i = 0;
	aerodynamics.resize(is->second.size());
	for (CONFIG::SECTION::const_iterator iw = is->second.begin(); iw != is->second.end(); ++iw, ++i)
	{
<<<<<<< HEAD
		std::vector<T> pos(3);
		T drag_area, drag_coeff;
		T lift_area = 0, lift_coeff = 0, lift_eff = 0;

=======
		std::vector<btScalar> pos(3);
		btScalar drag_area, drag_coeff;
		btScalar lift_area(0), lift_coeff(0), lift_eff(0);
		
>>>>>>> 032015e5
		CONFIG::const_iterator it;
		if (!c.GetSection(iw->second, it, error_output)) return false;
		if (!c.GetParam(it, "frontal-area", drag_area, error_output)) return false;
		if (!c.GetParam(it, "drag-coefficient", drag_coeff, error_output)) return false;
		if (!c.GetParam(it, "position", pos, error_output)) return false;
		c.GetParam(it, "surface-area", lift_area);
		c.GetParam(it, "lift-coefficient", lift_coeff);
		c.GetParam(it, "efficiency", lift_eff);
		
		COORDINATESYSTEMS::ConvertV2toV1(pos[0],pos[1],pos[2]);
		btVector3 position(pos[0], pos[1], pos[2]);
		
		aerodynamics[i].Set(position, drag_area, drag_coeff, lift_area, lift_coeff, lift_eff);
	}

	return true;
}

static bool LoadDifferential(
	const CONFIG & c,
	const CONFIG::const_iterator & it,
	CARDIFFERENTIAL & diff,
	std::ostream & error_output)
{
<<<<<<< HEAD
	T final_drive(1), anti_slip(0), anti_slip_torque(0), anti_slip_torque_deceleration_factor(0);

=======
	btScalar final_drive(1), anti_slip(0), anti_slip_torque(0), anti_slip_torque_deceleration_factor(0);
	
>>>>>>> 032015e5
	if (!c.GetParam(it, "final-drive", final_drive, error_output)) return false;
	if (!c.GetParam(it, "anti-slip", anti_slip, error_output)) return false;
	c.GetParam(it, "anti-slip-torque", anti_slip_torque);
	c.GetParam(it, "anti-slip-torque-deceleration-factor", anti_slip_torque_deceleration_factor);

	diff.SetFinalDrive(final_drive);
	diff.SetAntiSlip(anti_slip, anti_slip_torque, anti_slip_torque_deceleration_factor);

	return true;
}

static bool LoadMassParticles(
	const CONFIG & c,
	btAlignedObjectArray<std::pair<btScalar, btVector3> > & mass_particles,
	std::ostream & error_output)
{
	int num = 0;
	while(true)
	{
<<<<<<< HEAD
		T mass;
		std::vector<T> pos(3);

=======
		btScalar mass;
		std::vector<btScalar> pos(3);
		
>>>>>>> 032015e5
		std::stringstream str;
		str.width(2);
		str.fill('0');
		str << num;
		std::string name = "particle-"+str.str();

		CONFIG::const_iterator it;
		if (!c.GetSection(name, it)) break;
		if (!c.GetParam(it, "position", pos, error_output)) return false;
		if (!c.GetParam(it, "mass", mass)) return false;
		
		COORDINATESYSTEMS::ConvertV2toV1(pos[0], pos[1], pos[2]);
		btVector3 position(pos[0], pos[1], pos[2]);
		
		mass_particles.push_back(std::pair<btScalar, btVector3>(mass, position));
		
		num++;
	}

	return true;
}

// create collision shape from bounding box
static btMultiSphereShape * CreateCollisionShape(const btVector3 & center, const btVector3 & size)
{
	// use btMultiSphereShape(4 spheres) to approximate bounding box
	btVector3 hsize = 0.5 * size;
	int min = hsize.minAxis();
	int max = hsize.maxAxis();
	btVector3 maxAxis(0, 0, 0);
	maxAxis[max] = 1;
	int numSpheres = 4;
	btScalar radius = hsize[min];
	btScalar radii[4] = {radius, radius, radius, radius};
	btVector3 positions[4];
	btVector3 offset0 = hsize - btVector3(radius, radius, radius);
	btVector3 offset1 = offset0 - 2 * offset0[max] * maxAxis;
	positions[0] = center + offset0;
	positions[1] = center + offset1;
	positions[2] = center - offset0;
	positions[3] = center - offset1;
	
	return new btMultiSphereShape(positions, radii, numSpheres);
}

bool CARDYNAMICS::Load(
	const CONFIG & cfg,
	const btVector3 & size,
	const btVector3 & center,
	const btVector3 & position,
	const btQuaternion & rotation,
	COLLISION_WORLD & world,
	std::ostream & error_output)
{
	if (!LoadAeroDevices(cfg, aerodynamics, error_output)) return false;
	if (!LoadClutch(cfg, clutch, error_output)) return false;
	if (!LoadTransmission(cfg, transmission, error_output)) return false;
	if (!LoadFuelTank(cfg, fuel_tank, error_output)) return false;
	
	CARENGINEINFO engine_info;
	if (!engine_info.Load(cfg, error_output)) return false;
	engine.Init(engine_info);
	AddMassParticle(engine.GetMass(), engine.GetPosition());

	CONFIG::const_iterator is;
<<<<<<< HEAD
	if (!c.GetSection("wheel", is, error_output)) return false;

	assert(is->second.size() == WHEEL_POSITION_SIZE); // temporary restriction

	for (CONFIG::SECTION::const_iterator iw = is->second.begin(); iw != is->second.end(); ++iw)
=======
	if (!cfg.GetSection("wheel", is, error_output)) return false;
	
	assert(is->second.size() == WHEEL_POSITION_SIZE); // temporary restriction
	tire.resize(is->second.size());
	brake.resize(is->second.size());
	wheel.resize(is->second.size());
	suspension.resize(is->second.size());
	
	int i = 0;
	for (CONFIG::SECTION::const_iterator iw = is->second.begin(); iw != is->second.end(); ++iw, ++i)
>>>>>>> 032015e5
	{
		std::string section;
		CONFIG::const_iterator iwheel;
<<<<<<< HEAD
		if (!c.GetSection(iw->second, iwheel, error_output)) return false;

		tire.push_back(CARTIRE<T>());
		brake.push_back(CARBRAKE<T>());
		wheel.push_back(CARWHEEL<T>());

		if (!LoadTire(c, iwheel, tire.back(), error_output)) return false;
		if (!LoadBrake(c, iwheel, brake.back(), error_output)) return false;
		if (!LoadWheel(c, iwheel, tire.back(), wheel.back(), error_output)) return false;
		if (!CARSUSPENSION<T>::LoadSuspension(c, iwheel, sptr, error_output)) return false;

		suspension.push_back(std::tr1::shared_ptr<CARSUSPENSION<T> >(sptr));
		if (suspension.back()->GetMaxSteeringAngle() > maxangle)
		{
			maxangle = suspension.back()->GetMaxSteeringAngle();
		}
		AddMassParticle(wheel.back().GetMass(), suspension.back()->GetWheelPosition());
=======
		if (!cfg.GetSection(iw->second, iwheel, error_output)) return false;
		
		if (!cfg.GetParam(iwheel, "tire", section, error_output)) return false;
		
		if (!tire[i].Load(cfg, section, error_output)) return false;
		
		if (!LoadBrake(cfg, iwheel, brake[i], error_output)) return false;
		
		if (!LoadWheel(cfg, iwheel, tire[i], wheel[i], error_output)) return false;
		
		CARSUSPENSION * sptr(0);
		if (!CARSUSPENSION::LoadSuspension(cfg, iw->second, sptr, error_output)) return false;
		suspension[i].reset(sptr);
		
		if (suspension[i]->GetMaxSteeringAngle() > maxangle) maxangle = suspension[i]->GetMaxSteeringAngle();
		
		AddMassParticle(wheel[i].GetMass(), suspension[i]->GetWheelPosition());
>>>>>>> 032015e5
	}

	drive = NONE;
	CONFIG::const_iterator it;
	if (cfg.GetSection("differential-front", it))
	{
		if (!LoadDifferential(cfg, it, differential_front, error_output)) return false;
		drive = FWD;
	}
	if (cfg.GetSection("differential-rear", it))
	{
		if (!LoadDifferential(cfg, it, differential_rear, error_output)) return false;
		drive = (drive == FWD) ? AWD : RWD;
	}
	if (cfg.GetSection("differential-center", it) && drive == AWD)
	{
		if (!LoadDifferential(cfg, it, differential_center, error_output)) return false;
	}
	if (drive == NONE)
	{
		error_output << "No differential declared" << std::endl;
		return false;
	}

	// load driver mass, todo unify for all car components
	if (cfg.GetSection("driver", it))
	{
		btScalar mass;
		std::vector<btScalar> pos(3);
		if (!cfg.GetParam(it, "position", pos, error_output)) return false;
		if (!cfg.GetParam(it, "mass", mass, error_output)) return false;
		COORDINATESYSTEMS::ConvertV2toV1(pos[0], pos[1], pos[2]);
		btVector3 position(pos[0], pos[1], pos[2]);
		AddMassParticle(mass, position);
	}

	if (!LoadMassParticles(cfg, mass_particles, error_output)) return false;

	Init(world, size, center, position, rotation);

	return true;
}

// calculate bounding box from body, wheels
void CARDYNAMICS::GetCollisionBox(
	const btVector3 & bodyMin,
	const btVector3 & bodyMax,
	btVector3 & center,
	btVector3 & size)
{
	btVector3 min = bodyMin - center_of_mass;
	btVector3 max = bodyMax - center_of_mass;
	btScalar minHeight = min.z() + 0.05; // add collision shape bottom margin
	for (int i = 0; i < 4; i++)
	{
		btVector3 wheelHSize(tire[i].GetRadius(), tire[i].GetSidewallWidth()*0.5, tire[i].GetRadius());
		btVector3 wheelPos = suspension[i]->GetWheelPosition(0.0);
		btVector3 wheelMin = wheelPos - wheelHSize;
		btVector3 wheelMax = wheelPos + wheelHSize;
		min.setMin(wheelMin);
		max.setMax(wheelMax);
	}
	min.setZ(minHeight);

	center = (max + min) * 0.5;
	size = max - min;
}

void CARDYNAMICS::Init(
	COLLISION_WORLD & world,
	const btVector3 & bodySize,
	const btVector3 & bodyCenter,
	const btVector3 & position,
	const btQuaternion & rotation)
{
	btScalar mass;
	btVector3 inertia;
	CalculateMass(center_of_mass, inertia, mass);

	transform.setOrigin(position - center_of_mass);
	transform.setRotation(rotation);
	motionState.setWorldTransform(transform);
	motionState.m_centerOfMassOffset.setOrigin(-center_of_mass);

	btVector3 bodyMin = bodyCenter - bodySize * 0.5;
	btVector3 bodyMax = bodyCenter + bodySize * 0.5;
	btVector3 origin, size;
	GetCollisionBox(bodyMin, bodyMax, origin, size);
	shape = CreateCollisionShape(origin, size);

	// create rigid body
	btRigidBody::btRigidBodyConstructionInfo info(mass, &motionState, shape, inertia);
	body = new btRigidBody(info);
	body->setActivationState(DISABLE_DEACTIVATION);
	body->setContactProcessingThreshold(0.0); // internal edge workaround(swept sphere shape required)

	// init wheels
	for (int i = 0; i < WHEEL_POSITION_SIZE; i++)
	{
		wheel_velocity[i].setValue(0, 0, 0);
		wheel_position[i] = LocalToWorld(suspension[i]->GetWheelPosition(0.0));
		wheel_orientation[i] = LocalToWorld(suspension[i]->GetWheelOrientation());
	}

<<<<<<< HEAD
=======
	// add car to world
	this->world = &world;
	world.AddRigidBody(body);
	world.AddAction(this);
>>>>>>> 032015e5
	AlignWithGround();
}

// executed as last function(after integration) in bullet singlestepsimulation
void CARDYNAMICS::updateAction(btCollisionWorld * collisionWorld, btScalar dt)
{
	// reset transform, before processing tire/suspension constraints
	// will break bullets collision clamping, tunneling prevention
	body->setCenterOfMassTransform(transform);
	
	UpdateWheelContacts();
	UpdateWheelVelocity();
	
	Tick(dt);
}

void CARDYNAMICS::debugDraw(btIDebugDraw* debugDrawer)
{

}

void CARDYNAMICS::Update()
{
	bodyRotation = motionState.m_graphicsWorldTrans.getRotation();
	bodyPosition = motionState.m_graphicsWorldTrans.getOrigin();
}

const btVector3 & CARDYNAMICS::GetPosition() const
{
	return bodyPosition;
}

const btQuaternion & CARDYNAMICS::GetOrientation() const
{
	return bodyRotation;
}

btVector3 CARDYNAMICS::GetEnginePosition() const
{
	return bodyPosition + quatRotate(bodyRotation, engine.GetPosition());
}

btVector3 CARDYNAMICS::GetWheelPosition(WHEEL_POSITION wp) const
{
	return bodyPosition + quatRotate(bodyRotation, suspension[wp]->GetWheelPosition());
}

btVector3 CARDYNAMICS::GetWheelPosition(WHEEL_POSITION wp, btScalar displacement_fraction) const
{
	return bodyPosition + quatRotate(bodyRotation, suspension[wp]->GetWheelPosition(displacement_fraction));
}

btQuaternion CARDYNAMICS::GetWheelOrientation(WHEEL_POSITION wp) const
{
	return bodyRotation * suspension[wp]->GetWheelOrientation() * wheel[wp].GetRotation();
}

btQuaternion CARDYNAMICS::GetUprightOrientation(WHEEL_POSITION wp) const
{
	return bodyRotation * suspension[wp]->GetWheelOrientation();
}

/// worldspace wheel center position
const btVector3 & CARDYNAMICS::GetWheelVelocity(WHEEL_POSITION wp) const
{
	return wheel_velocity[wp];
}

const COLLISION_CONTACT & CARDYNAMICS::GetWheelContact(WHEEL_POSITION wp) const
{
	return wheel_contact[wp];
}

COLLISION_CONTACT & CARDYNAMICS::GetWheelContact(WHEEL_POSITION wp)
{
	return wheel_contact[wp];
}

const btVector3 & CARDYNAMICS::GetCenterOfMassPosition() const
{
	return body->getCenterOfMassPosition();
}

btScalar CARDYNAMICS::GetInvMass() const
{
	return body->getInvMass();
}

<<<<<<< HEAD
T CARDYNAMICS::GetLateralVelocity() const
{
	MATHVECTOR<float, 3> f(GetVelocity());
	/// zero out the y (forward/back) and z (up/down) axes to get the x (left/right) magnitude
	/*f[1] = 0;
	return f.Magnitude();*/
	return f[0];
}

MATHVECTOR <T, 3> CARDYNAMICS::GetVelocity() const
=======
btScalar CARDYNAMICS::GetSpeed() const
>>>>>>> 032015e5
{
	return body->getLinearVelocity().length();
}

const btVector3 & CARDYNAMICS::GetVelocity() const
{
	return body->getLinearVelocity();
}

void CARDYNAMICS::StartEngine()
{
	engine.StartEngine();
}

void CARDYNAMICS::ShiftGear(int value)
{
	if (shifted &&
		value != transmission.GetGear() &&
		value <= transmission.GetForwardGears() && 
		value >= -transmission.GetReverseGears())
	{
		remaining_shift_time = transmission.GetShiftTime();
		shift_gear = value;
		shifted = false;
	}
}

void CARDYNAMICS::SetThrottle(btScalar value)
{
	engine.SetThrottle(value);
}

void CARDYNAMICS::SetClutch(btScalar value)
{
	clutch.SetClutch(value);
}

void CARDYNAMICS::SetBrake(btScalar value)
{
	for(int i = 0; i < brake.size(); i++)
	{
		brake[i].SetBrakeFactor(value);
	}
}

void CARDYNAMICS::SetHandBrake(btScalar value)
{
	for(int i = 0; i < brake.size(); i++)
	{
		brake[i].SetHandbrakeFactor(value);
	}
}

void CARDYNAMICS::SetAutoClutch(bool value)
{
	autoclutch = value;
}

void CARDYNAMICS::SetAutoShift(bool value)
{
	autoshift = value;
}

btScalar CARDYNAMICS::GetSpeedMPS() const
{
	return tire[0].GetRadius() * wheel[0].GetAngularVelocity();
}

btScalar CARDYNAMICS::GetTachoRPM() const
{
	return tacho_rpm;
}

void CARDYNAMICS::SetABS(const bool newabs)
{
	abs = newabs;
}

bool CARDYNAMICS::GetABSEnabled() const
{
	return abs;
}

bool CARDYNAMICS::GetABSActive() const
{
	return abs && ( abs_active[0]||abs_active[1]||abs_active[2]||abs_active[3] );
}

void CARDYNAMICS::SetTCS ( const bool newtcs )
{
	tcs = newtcs;
}

bool CARDYNAMICS::GetTCSEnabled() const
{
	return tcs;
}

bool CARDYNAMICS::GetTCSActive() const
{
	return tcs && ( tcs_active[0]||tcs_active[1]||tcs_active[2]||tcs_active[3] );
}

void CARDYNAMICS::SetPosition(const btVector3 & position)
{
	transform.setOrigin(position);
	body->translate(position - body->getCenterOfMassPosition());
}

void CARDYNAMICS::AlignWithGround()
{
	UpdateWheelTransform();
	UpdateWheelContacts();

	btScalar min_height = 0;
	bool no_min_height = true;
	for (int i = 0; i < WHEEL_POSITION_SIZE; i++)
	{
		btScalar height = wheel_contact[i].GetDepth() - 2 * tire[i].GetRadius();
		if (height < min_height || no_min_height)
		{
			min_height = height;
			no_min_height = false;
		}
	}

<<<<<<< HEAD
	MATHVECTOR<T, 3> delta = GetDownVector() * min_height;
	MATHVECTOR<T, 3> trimmed_position = Position() + delta;
	SetPosition(trimmed_position);

	// reset angular and linear velocity
	chassis->setAngularVelocity(btVector3(0, 0, 0));
	chassis->setLinearVelocity(btVector3(0, 0, 0));
	body.SetAngularVelocity(MATHVECTOR<T, 3>(0));
	body.SetVelocity(MATHVECTOR<T, 3>(0));

=======
	btVector3 delta = GetDownVector() * min_height;
	btVector3 trimmed_position = transform.getOrigin() + delta;
	
	SetPosition(trimmed_position);
	body->setAngularVelocity(btVector3(0, 0, 0));
	body->setLinearVelocity(btVector3(0, 0, 0));
	
>>>>>>> 032015e5
	UpdateWheelVelocity();
	UpdateWheelTransform();
	UpdateWheelContacts();
}

// ugh, ugly code
void CARDYNAMICS::RolloverRecover()
{
	btQuaternion rot(0, 0, 0, 1);
	//btTransform transform = body->getCenterOfMassTransform();

	btVector3 z(0, 0, 1);
	btVector3 y_car = transform.getBasis().getColumn(0);
	y_car = y_car - z * z.dot(y_car);
	y_car.normalize();

	btVector3 z_car = transform.getBasis().getColumn(2);
	z_car = z_car - y_car * y_car.dot(z_car);
	z_car.normalize();

	btScalar angle = z_car.angle(z);
	if (fabs(angle) < M_PI / 4.0) return;

	rot.setRotation(y_car, angle);
	rot = rot * transform.getRotation();

	transform.setRotation(rot);
	body->setCenterOfMassTransform(transform);

	AlignWithGround();
}

void CARDYNAMICS::SetSteering(const btScalar value)
{
	for(int i = 0; i < WHEEL_POSITION_SIZE; i++)
	{
		suspension[i]->SetSteering(value);
	}
}

btScalar CARDYNAMICS::GetMaxSteeringAngle() const
{
	return maxangle;
}

btVector3 CARDYNAMICS::GetTotalAero() const
{
	btVector3 downforce(0, 0, 0);
	for (int i = 0; i != aerodynamics.size(); ++i)
	{
		downforce = downforce + aerodynamics[i].GetLiftVector() +  aerodynamics[i].GetDragVector();
	}
	return downforce;
}

btScalar CARDYNAMICS::GetAerodynamicDownforceCoefficient() const
{
	btScalar coeff = 0.0;
	for (int i = 0; i != aerodynamics.size(); ++i)
	{
		coeff += aerodynamics[i].GetAerodynamicDownforceCoefficient();
	}
	return coeff;
}

btScalar CARDYNAMICS::GetAeordynamicDragCoefficient() const
{
	btScalar coeff = 0.0;
	for (int i = 0; i != aerodynamics.size(); ++i)
	{
		coeff += aerodynamics[i].GetAeordynamicDragCoefficient();
	}
	return coeff;
}

btScalar CARDYNAMICS::GetFeedback() const
{
	return feedback;
}

<<<<<<< HEAD
/*
void CARDYNAMICS::UpdateTelemetry(T dt)
=======
void CARDYNAMICS::UpdateTelemetry(btScalar dt)
>>>>>>> 032015e5
{
	for (std::list<CARTELEMETRY>::iterator i = telemetry.begin(); i != telemetry.end(); ++i)
	{
		i->Update(dt);
	}
}
*/

/// print debug info to the given ostream.  set p1, p2, etc if debug info part 1, and/or part 2, etc is desired
void CARDYNAMICS::DebugPrint ( std::ostream & out, bool p1, bool p2, bool p3, bool p4 ) const
{
	if ( p1 )
	{
		out << std::fixed << std::setprecision(3);
		out << "---Body---\n";
		out << "Velocity: " << ToMathVector<btScalar>(body->getLinearVelocity()) << "\n";
		out << "Position: " << ToMathVector<btScalar>(bodyPosition) << "\n";
		out << "Center of mass: " << ToMathVector<btScalar>(center_of_mass) << "\n";
		out << "Total mass: " << 1 / body->getInvMass() << "\n";
		out << "\n";
		fuel_tank.DebugPrint ( out );
		out << "\n";
		engine.DebugPrint ( out );
		out << "\n";
		clutch.DebugPrint ( out );
		out << "\n";
		transmission.DebugPrint ( out );
		out << "\n";
		if ( drive == RWD )
		{
			out << "(rear)" << "\n";
			differential_rear.DebugPrint ( out );
		}
		else if ( drive == FWD )
		{
			out << "(front)" << "\n";
			differential_front.DebugPrint ( out );
		}
		else if ( drive == AWD )
		{
			out << "(center)" << "\n";
			differential_center.DebugPrint ( out );

			out << "(front)" << "\n";
			differential_front.DebugPrint ( out );

			out << "(rear)" << "\n";
			differential_rear.DebugPrint ( out );
		}
		out << "\n";
	}

	if ( p2 )
	{
		out << std::fixed << std::setprecision(3);
		out << "(front left)" << "\n";
		suspension[FRONT_LEFT]->DebugPrint ( out );
		out << "\n";
		out << "(front right)" << "\n";
		suspension[FRONT_RIGHT]->DebugPrint ( out );
		out << "\n";
		out << "(rear left)" << "\n";
		suspension[REAR_LEFT]->DebugPrint ( out );
		out << "\n";
		out << "(rear right)" << "\n";
		suspension[REAR_RIGHT]->DebugPrint ( out );
		out << "\n";

		out << "(front left)" << "\n";
		brake[FRONT_LEFT].DebugPrint ( out );
		out << "\n";
		out << "(front right)" << "\n";
		brake[FRONT_RIGHT].DebugPrint ( out );
		out << "\n";
		out << "(rear left)" << "\n";
		brake[REAR_LEFT].DebugPrint ( out );
		out << "\n";
		out << "(rear right)" << "\n";
		brake[REAR_RIGHT].DebugPrint ( out );
	}

	if ( p3 )
	{
		out << std::fixed << std::setprecision(3);
		out << "\n";
		out << "(front left)" << "\n";
		wheel[FRONT_LEFT].DebugPrint ( out );
		out << "\n";
		out << "(front right)" << "\n";
		wheel[FRONT_RIGHT].DebugPrint ( out );
		out << "\n";
		out << "(rear left)" << "\n";
		wheel[REAR_LEFT].DebugPrint ( out );
		out << "\n";
		out << "(rear right)" << "\n";
		wheel[REAR_RIGHT].DebugPrint ( out );

		out << "\n";
		out << "(front left)" << "\n";
		tire[FRONT_LEFT].DebugPrint ( out );
		out << "\n";
		out << "(front right)" << "\n";
		tire[FRONT_RIGHT].DebugPrint ( out );
		out << "\n";
		out << "(rear left)" << "\n";
		tire[REAR_LEFT].DebugPrint ( out );
		out << "\n";
		out << "(rear right)" << "\n";
		tire[REAR_RIGHT].DebugPrint ( out );
	}

	if ( p4 )
	{
		out << std::fixed << std::setprecision(3);
		for (int i = 0; i != aerodynamics.size(); ++i)
		{
			aerodynamics[i].DebugPrint(out);
			out <<  "\n";
		}
	}
}

static bool serialize(joeserialize::Serializer & s, btQuaternion & q)
{
	_SERIALIZE_(s, q[0]);
	_SERIALIZE_(s, q[1]);
	_SERIALIZE_(s, q[2]);
	_SERIALIZE_(s, q[3]);
	return true;
}

static bool serialize(joeserialize::Serializer & s, btVector3 & v)
{
	_SERIALIZE_(s, v[0]);
	_SERIALIZE_(s, v[1]);
	_SERIALIZE_(s, v[2]);
	return true;
}

static bool serialize(joeserialize::Serializer & s, btMatrix3x3 & m)
{
	if (!serialize(s, m[0])) return false;
	if (!serialize(s, m[1])) return false;
	if (!serialize(s, m[2])) return false;
	return true;
}

static bool serialize(joeserialize::Serializer & s, btTransform & t)
{
	if (!serialize(s, t.getBasis())) return false;
	if (!serialize(s, t.getOrigin())) return false;
	return true;
}

static bool serialize(joeserialize::Serializer & s, btRigidBody & b)
{
	btTransform t = b.getCenterOfMassTransform();
	btVector3 v = b.getLinearVelocity();
	btVector3 w = b.getAngularVelocity();
	if (!serialize(s, t)) return false;
	if (!serialize(s, v)) return false;
	if (!serialize(s, w)) return false;
	b.setCenterOfMassTransform(t);
	b.setLinearVelocity(v);
	b.setAngularVelocity(w);
	return true;
}

bool CARDYNAMICS::Serialize ( joeserialize::Serializer & s )
{
	_SERIALIZE_(s,engine);
	_SERIALIZE_(s,clutch);
	_SERIALIZE_(s,transmission);
	_SERIALIZE_(s,differential_front);
	_SERIALIZE_(s,differential_rear);
	_SERIALIZE_(s,differential_center);
	_SERIALIZE_(s,fuel_tank);
	_SERIALIZE_(s,abs);
	_SERIALIZE_(s,abs_active);
	_SERIALIZE_(s,tcs);
	_SERIALIZE_(s,tcs_active);
	_SERIALIZE_(s,last_auto_clutch);
	_SERIALIZE_(s,remaining_shift_time);
	_SERIALIZE_(s,shift_gear);
	_SERIALIZE_(s,shifted);
	_SERIALIZE_(s,autoshift);
	
	for (int i = 0; i < WHEEL_POSITION_SIZE; ++i)
	{
		_SERIALIZE_(s, wheel[i]);
		_SERIALIZE_(s, brake[i]);
		_SERIALIZE_(s, tire[i]);
		_SERIALIZE_(s, *suspension[i]);
		if (!serialize(s, wheel_velocity[i])) return false;
		if (!serialize(s, wheel_position[i])) return false;
		if (!serialize(s, wheel_orientation[i])) return false;
	}
	
	if (!serialize(s, *body)) return false;
	if (!serialize(s, transform)) return false;
	if (!serialize(s, bodyPosition)) return false;
	if (!serialize(s, bodyRotation)) return false;

	return true;
}

btVector3 CARDYNAMICS::GetDownVector() const
{
	return -body->getCenterOfMassTransform().getBasis().getColumn(2);
}

btVector3 CARDYNAMICS::LocalToWorld(const btVector3 & local) const
{
	return body->getCenterOfMassTransform() * (local - center_of_mass);
}

btQuaternion CARDYNAMICS::LocalToWorld(const btQuaternion & local) const
{
	return body->getCenterOfMassTransform() * local;
}

void CARDYNAMICS::UpdateWheelVelocity()
{
	for(int i = 0; i < WHEEL_POSITION_SIZE; i++)
	{
		btVector3 offset = wheel_position[i] - body->getCenterOfMassPosition();
		wheel_velocity[i] = body->getVelocityInLocalPoint(offset);
	}
}

void CARDYNAMICS::UpdateWheelTransform()
{
	for(int i = 0; i < WHEEL_POSITION_SIZE; i++)
	{
		wheel_position[i] = LocalToWorld(suspension[i]->GetWheelPosition());
		wheel_orientation[i] = LocalToWorld(suspension[i]->GetWheelOrientation());
	}
}

void CARDYNAMICS::ApplyEngineTorqueToBody()
{
	btVector3 torque(-engine.GetTorque(), 0, 0);
	body->getCenterOfMassTransform().getBasis() * torque;
	body->applyTorque(torque);
}

void CARDYNAMICS::AddAerodynamics(btVector3 & force, btVector3 & torque)
{
	btMatrix3x3 inv = body->getCenterOfMassTransform().getBasis().inverse();
	btVector3 wind_force(0, 0, 0);
	btVector3 wind_torque(0, 0, 0);
	btVector3 air_velocity = inv * -GetVelocity();
	for(int i = 0; i != aerodynamics.size(); ++i)
	{
		btVector3 force = aerodynamics[i].GetForce(air_velocity);
		wind_force = wind_force + force;
		wind_torque = wind_torque + (aerodynamics[i].GetPosition() - center_of_mass).cross(force);
	}
	wind_force = body->getCenterOfMassTransform().getBasis() * wind_force;
	wind_torque = body->getCenterOfMassTransform().getBasis() * wind_torque;
	force = force + wind_force;
	torque = torque + wind_torque;
}

void CARDYNAMICS::UpdateSuspension(btScalar normal_force[], btScalar dt)
{
<<<<<<< HEAD
	MATHVECTOR<T, 3> offset = wheel_contact[i].GetPosition() - body.GetPosition();
	MATHVECTOR<T, 3> upright = Orientation().AxisZ();
	MATHVECTOR<T, 3> normal = wheel_contact[i].GetNormal();
	T cosn = upright.dot(normal);
	if (cosn < 0) return 0;	// negative normal
	if (cosn > 1) cosn = 1; // make sure cosn <= 1

	T normal_mass = 1 / body.GetInvEffectiveMass(normal, offset);
	T normal_velocity = wheel_velocity[i].dot(normal);
	T normal_force_limit = -normal_velocity * normal_mass / dt;
	T displacement = 2.0 * tire[i].GetRadius() - wheel_contact[i].GetDepth();

	// adjust displacement due to surface bumpiness
	const TRACKSURFACE & surface = wheel_contact[i].GetSurface();
	if (surface.bumpWaveLength > 0.0001)
=======
	// suspension
	btVector3 upright = -GetDownVector();
	btScalar normal_force_limit[WHEEL_POSITION_SIZE], cosn[WHEEL_POSITION_SIZE];
	for (int i = 0; i < WHEEL_POSITION_SIZE; ++i)
>>>>>>> 032015e5
	{
		btVector3 position = wheel_contact[i].GetPosition();
		btVector3 normal = wheel_contact[i].GetNormal();
		
		btScalar normal_mass = 1 / body->computeImpulseDenominator(position, normal);
		btScalar normal_velocity = wheel_velocity[i].dot(normal);
		normal_force_limit[i] = -normal_velocity * normal_mass / dt;
		cosn[i] = upright.dot(normal);
		if (cosn[i] > 1) cosn[i] = 1; 				// make sure cosn <= 1
		else if (cosn[i] < 1E-3) cosn[i] = 1E-3;	// avoid division by zero
		
		// adjust displacement due to surface bumpiness
		btScalar displacement = 2.0 * tire[i].GetRadius() - wheel_contact[i].GetDepth();
		const TRACKSURFACE & surface = wheel_contact[i].GetSurface();
		if (surface.bumpWaveLength > 0.0001)
		{
			btScalar posx = position[0];
			btScalar posz = position[2];
			btScalar phase = 2.0 * 3.141593 * (posx + posz) / surface.bumpWaveLength;
			btScalar shift = 2.0 * sin(phase * 1.414214);
			btScalar amplitude = 0.25 * surface.bumpAmplitude;
			btScalar bumpoffset = amplitude * (sin(phase + shift) + sin(1.414214 * phase) - 2.0);
			displacement += bumpoffset;
		}
		
		suspension[i]->Update(normal_force_limit[i] * cosn[i], normal_velocity *  cosn[i], displacement);
	}

	// antiroll + hinge
	for (int i = 0; i < WHEEL_POSITION_SIZE; ++i)
	{
		int otheri = i;
		if ( i == 0 || i == 2 ) otheri++;
		else otheri--;
		
		btScalar antirollforce = suspension[i]->GetAntiRoll() * 
			(suspension[i]->GetDisplacement() - suspension[otheri]->GetDisplacement());
		
		btScalar suspension_force = suspension[i]->GetForce() + antirollforce;
		
		// clamp suspension force and normal force limit
		if (suspension_force < 0)
		{
			suspension_force = 0;
		}
		if (suspension[i]->GetDisplacement() <= 0 || normal_force_limit[i] < 0)
		{
			normal_force_limit[i] = 0;
		}
		
		// combine lateral(suspenion geometry) and suspension force, a bit hacky
		btScalar force = suspension_force * cosn[i];
		if (force < normal_force_limit[i])
		{
			force = suspension_force / cosn[i];
			if (force > normal_force_limit[i])
			{
				force = normal_force_limit[i];
			}
		}
		assert(force == force);
		normal_force[i] = force;
	}
<<<<<<< HEAD

	suspension[i]->Update(normal_force_limit * cosn, normal_velocity * cosn, displacement * cosn);

	int otheri = i;
	if ( i == 0 || i == 2 ) otheri++;
	else otheri--;
	T antirollforce = suspension[i]->GetAntiRoll() * (suspension[i]->GetDisplacement() - suspension[otheri]->GetDisplacement());
	T suspension_force = suspension[i]->GetForce() + antirollforce;

	// clamp suspension force and normal force limit
	if (suspension_force < 0) suspension_force = 0;
	if (suspension[i]->GetDisplacement() <= 0 || normal_force_limit < 0) normal_force_limit = 0;

	// combine lateral and suspension force
	T normal_force = normal_force_limit * sqrt(1 - cosn * cosn) + suspension_force * cosn;
	assert(normal_force == normal_force);

	return normal_force;
=======
>>>>>>> 032015e5
}

void CARDYNAMICS::UpdateWheel(
	const int i,
	const btScalar dt,
	const btScalar normal_force,
	const btScalar drive_torque,
	const btQuaternion & wheel_space)
{
	CARWHEEL & wheel = this->wheel[i];
	CARTIRE & tire = this->tire[i];
	CARBRAKE & brake = this->brake[i];
	const COLLISION_CONTACT & contact = this->wheel_contact[i];
	const TRACKSURFACE & surface = contact.GetSurface();
	btVector3 surface_normal = contact.GetNormal();
	btVector3 contact_position = contact.GetPosition();

	// inclination positive when tire top tilts to right viewed from rear
	btVector3 wheel_axis = quatRotate(wheel_space, btVector3(0, 1, 0));
	btScalar axis_proj = wheel_axis.dot(surface_normal);
	btScalar inclination = 90 - acos(axis_proj) * 180.0 / M_PI;

	// tire space(SAE Tire Coordinate System)
	// surface normal is negative z-axis
	// negative spin axis projected onto surface plane is y-axis
	btVector3 y = -(wheel_axis - surface_normal * axis_proj).normalized();
	btVector3 x = surface_normal.cross(y);

	// wheel velocity in tire space
	btVector3 velocity(0, 0, 0);
	velocity[0] = x.dot(wheel_velocity[i]);
	velocity[1] = y.dot(wheel_velocity[i]);

	// wheel angular velocity
	btScalar ang_velocity = wheel.GetAngularVelocity();

	// friction force in tire space, ignore high camber cases ~70 degrees
	btScalar friction_coeff = tire.GetTread() * surface.frictionTread + (1.0 - tire.GetTread()) * surface.frictionNonTread;
	btVector3 friction(0, 0, 0);
	if(friction_coeff > 0 && axis_proj < 0.95) 
	{
		friction = tire.GetForce(normal_force, friction_coeff, velocity, ang_velocity, inclination);
	}

	// rolling resistance
	//btScalar roll_friction_coeff = surface.rollResistanceCoefficient;
	//friction[0] += tire.GetRollingResistance(velocity[0], normal_force, roll_friction_coeff);

	// wheel torque
	btScalar brake_torque = brake.GetTorque();
	btScalar brake_limit = wheel.GetTorque(0, dt);
	btScalar friction_torque = tire.GetRadius() * friction[0];
	btScalar wheel_torque = drive_torque - friction_torque;
	btScalar max_torque = brake_limit - wheel_torque;
	if(max_torque >= 0 && max_torque > brake_torque)
	{
		wheel_torque += brake_torque;
	}
	else if(max_torque < 0 && max_torque < -brake_torque)
	{
		wheel_torque -= brake_torque;
	}
	else
	{
		wheel_torque = brake_limit;
	}
	wheel.SetTorque(wheel_torque, dt);
	wheel.Integrate(dt);

	// apply wheel torque to body
	btVector3 world_wheel_torque = quatRotate(wheel_space, btVector3(0, -wheel_torque, 0));
	body->applyTorque(world_wheel_torque);

	// add viscous surface drag
	friction = friction - velocity * surface.rollingDrag * 0.25; // scale down by 4

	// apply friction to body
<<<<<<< HEAD
	MATHVECTOR<T, 3> contact_offset = contact.GetPosition() - Position();
/*
=======
	btVector3 contact_offset = contact_position - body->getCenterOfMassPosition();
/*	
>>>>>>> 032015e5
	// limit lateral friction
	btScalar mass = 1 / body.GetInvEffectiveMass(y, contact_offset);
	btScalar friction_limit = -velocity[1] * mass / dt;
	if ((friction[1] > 0 && friction_limit > 0 && friction[1] > friction_limit) ||
		(friction[1] < 0 && friction_limit < 0 && friction[1] < friction_limit))
	{
		//std::cerr << "lateral friction limit: " << friction[1] << " " << friction_limit << " " << velocity[1] << std::endl;
		friction[1] = friction_limit;
	}
*/
	// friction force in world space
	btVector3 tire_friction = x * friction[0] + y * friction[1];
	
	// contact force in world space
	btVector3 contact_force = surface_normal * normal_force + tire_friction;

	// apply contact force
	body->applyForce(contact_force, contact_offset);
}

void CARDYNAMICS::UpdateBody(
	const btVector3 & ext_force,
	const btVector3 & ext_torque,
	const btScalar drive_torque[],
	const btScalar dt)
{
	body->clearForces();
	body->applyCentralForce(ext_force);
	body->applyTorque(ext_torque);
	
	ApplyEngineTorqueToBody();
	
	// update suspension/wheels
	btScalar normal_force[WHEEL_POSITION_SIZE];
	UpdateSuspension(normal_force, dt);
	
	// update wheels
	for(int i = 0; i < WHEEL_POSITION_SIZE; i++)
	{
		UpdateWheel(i, dt, normal_force[i], drive_torque[i], wheel_orientation[i]);
	}
	
	// integrate body
	body->integrateVelocities(dt);
	body->predictIntegratedTransform(dt, transform);
	body->proceedToTransform(transform);
	
	UpdateWheelVelocity();
	UpdateWheelTransform();
	InterpolateWheelContacts();
}

void CARDYNAMICS::Tick(const btScalar dt)
{
	// call before UpdateDriveline, overrides clutch, throttle
	UpdateTransmission(dt);

	// overrides throttle/brakes
	for(int i = 0; i < WHEEL_POSITION_SIZE; i++)
	{
		if (abs) DoABS(i);
		if (tcs) DoTCS(i);
	}
	
	btVector3 ext_force(0, 0, 0), ext_torque(0, 0, 0); 
	AddAerodynamics(ext_force, ext_torque);

	const int num_repeats = 8;
	const btScalar internal_dt = dt / num_repeats;
	for(int i = 0; i < num_repeats; ++i)
	{
		btScalar drive_torque[WHEEL_POSITION_SIZE];

		UpdateDriveline(drive_torque, internal_dt);

		UpdateBody(ext_force, ext_torque, drive_torque, internal_dt);

		feedback += 0.5 * (tire[FRONT_LEFT].GetFeedback() + tire[FRONT_RIGHT].GetFeedback());
	}

	feedback /= (num_repeats + 1);

	fuel_tank.Consume(engine.FuelRate() * dt);
	engine.SetOutOfGas(fuel_tank.Empty());

	const btScalar tacho_factor = 0.1;
	tacho_rpm = engine.GetRPM() * tacho_factor + tacho_rpm * (1.0 - tacho_factor);
}

void CARDYNAMICS::UpdateWheelContacts()
{
	btVector3 raydir = GetDownVector();
	btScalar raylen = 4;
	for (int i = 0; i < WHEEL_POSITION_SIZE; ++i)
	{
		COLLISION_CONTACT & wheelContact = wheel_contact[WHEEL_POSITION(i)];
		btVector3 raystart = wheel_position[i] - raydir * tire[i].GetRadius();
		world->CastRay(raystart, raydir, raylen, body, wheelContact);
	}
}

void CARDYNAMICS::InterpolateWheelContacts()
{
	btVector3 raydir = GetDownVector();
	btScalar raylen = 4;
	for (int i = 0; i < WHEEL_POSITION_SIZE; ++i)
	{
		btVector3 raystart = wheel_position[i] - raydir * tire[i].GetRadius();
		GetWheelContact(WHEEL_POSITION(i)).CastRay(raystart, raydir, raylen);
	}
}

// todo: Calculate principle axes calculation
void CARDYNAMICS::CalculateMass(
	btVector3 & center,
	btVector3 & inertia,
	btScalar & mass)
{
	center.setValue(0, 0, 0);
	mass = 0;
	
	// calculate the total mass, and center of mass
	for (int i = 0; i != mass_particles.size(); ++i)
	{
		center = center +  mass_particles[i].second *  mass_particles[i].first;
		mass +=  mass_particles[i].first;
	}
	
	// account for fuel
	mass += fuel_tank.GetMass();
	center = center + fuel_tank.GetPosition() * fuel_tank.GetMass();
	center = center * (1.0 / mass);
	
	// calculate the inertia tensor
	btScalar xx(0), yy(0), zz(0), xy(0), xz(0), yz(0);
	for (int i = 0; i != mass_particles.size(); ++i)
	{
		btVector3 p = mass_particles[i].second - center;
		btScalar m = mass_particles[i].first;
		
		// add the current mass to the inertia tensor
		xx += m * (p.y() * p.y() + p.z() * p.z()); //+mi*(yi^2+zi^2)
		yy += m * (p.x() * p.x() + p.z() * p.z()); //+mi*(xi^2+zi^2)
		zz += m * (p.x() * p.x() + p.y() * p.y()); //+mi*(xi^2+yi^2)
		
		xy -= m * (p.x() * p.y()); //-mi*xi*yi
		xz -= m * (p.x() * p.z()); //-mi*xi*zi
		yz -= m * (p.y() * p.z()); //-mi*yi*zi
	}
	inertia.setValue(xx, yy, zz);
}

void CARDYNAMICS::UpdateDriveline(btScalar drive_torque[], btScalar dt)
{
	btScalar driveshaft_speed = CalculateDriveshaftSpeed();
	btScalar clutch_speed = transmission.CalculateClutchSpeed(driveshaft_speed);
	btScalar crankshaft_speed = engine.GetAngularVelocity();
	btScalar clutch_drag = clutch.GetTorqueMax(crankshaft_speed, clutch_speed);
	if(transmission.GetGear() == 0) clutch_drag = 0;

	clutch_drag = engine.Update(clutch_drag, clutch_speed, dt);

	CalculateDriveTorque(drive_torque, -clutch_drag);
}

///calculate the drive torque that the engine applies to each wheel, and put the output into the supplied 4-element array
void CARDYNAMICS::CalculateDriveTorque(btScalar wheel_drive_torque[], btScalar clutch_torque)
{
	btScalar driveshaft_torque = transmission.GetTorque(clutch_torque);
	assert(!isnan(driveshaft_torque));

	for ( int i = 0; i < WHEEL_POSITION_SIZE; i++ )
		wheel_drive_torque[i] = 0;

	if ( drive == RWD )
	{
		differential_rear.ComputeWheelTorques(driveshaft_torque);
		wheel_drive_torque[REAR_LEFT] = differential_rear.GetSide1Torque();
		wheel_drive_torque[REAR_RIGHT] = differential_rear.GetSide2Torque();
	}
	else if ( drive == FWD )
	{
		differential_front.ComputeWheelTorques(driveshaft_torque);
		wheel_drive_torque[FRONT_LEFT] = differential_front.GetSide1Torque();
		wheel_drive_torque[FRONT_RIGHT] = differential_front.GetSide2Torque();
	}
	else if ( drive == AWD )
	{
		differential_center.ComputeWheelTorques(driveshaft_torque);
		differential_front.ComputeWheelTorques(differential_center.GetSide1Torque());
		differential_rear.ComputeWheelTorques(differential_center.GetSide2Torque());
		wheel_drive_torque[FRONT_LEFT] = differential_front.GetSide1Torque();
		wheel_drive_torque[FRONT_RIGHT] = differential_front.GetSide2Torque();
		wheel_drive_torque[REAR_LEFT] = differential_rear.GetSide1Torque();
		wheel_drive_torque[REAR_RIGHT] = differential_rear.GetSide2Torque();
	}

	for (int i = 0; i < WHEEL_POSITION_SIZE; i++)
		assert(!isnan(wheel_drive_torque[WHEEL_POSITION(i)]));
}

btScalar CARDYNAMICS::CalculateDriveshaftSpeed()
{
<<<<<<< HEAD
	T driveshaft_speed = 0.0;
	T left_front_wheel_speed = wheel[FRONT_LEFT].GetAngularVelocity();
	T right_front_wheel_speed = wheel[FRONT_RIGHT].GetAngularVelocity();
	T left_rear_wheel_speed = wheel[REAR_LEFT].GetAngularVelocity();
	T right_rear_wheel_speed = wheel[REAR_RIGHT].GetAngularVelocity();

=======
	btScalar driveshaft_speed = 0.0;
	btScalar left_front_wheel_speed = wheel[FRONT_LEFT].GetAngularVelocity();
	btScalar right_front_wheel_speed = wheel[FRONT_RIGHT].GetAngularVelocity();
	btScalar left_rear_wheel_speed = wheel[REAR_LEFT].GetAngularVelocity();
	btScalar right_rear_wheel_speed = wheel[REAR_RIGHT].GetAngularVelocity();
	
>>>>>>> 032015e5
	for ( int i = 0; i < 4; i++ )
		assert ( !isnan ( wheel[WHEEL_POSITION ( i ) ].GetAngularVelocity() ) );

	if (drive == RWD)
	{
		driveshaft_speed = differential_rear.CalculateDriveshaftSpeed ( left_rear_wheel_speed, right_rear_wheel_speed );
	}
	else if (drive == FWD)
	{
		driveshaft_speed = differential_front.CalculateDriveshaftSpeed ( left_front_wheel_speed, right_front_wheel_speed );
	}
	else if (drive == AWD)
	{
		btScalar front_speed = differential_front.CalculateDriveshaftSpeed ( left_front_wheel_speed, right_front_wheel_speed );
		btScalar rear_speed = differential_rear.CalculateDriveshaftSpeed ( left_rear_wheel_speed, right_rear_wheel_speed );
		driveshaft_speed = differential_center.CalculateDriveshaftSpeed ( front_speed, rear_speed );
	}

	return driveshaft_speed;
}

void CARDYNAMICS::UpdateTransmission(btScalar dt)
{
<<<<<<< HEAD
	T driveshaft_speed = CalculateDriveshaftSpeed();

=======
	btScalar driveshaft_speed = CalculateDriveshaftSpeed();
	
>>>>>>> 032015e5
	driveshaft_rpm = transmission.GetClutchSpeed(driveshaft_speed) * 30.0 / 3.141593;

	if (autoshift)
	{
		int gear = NextGear();
		ShiftGear(gear);
	}

	remaining_shift_time -= dt;
	if (remaining_shift_time < 0) remaining_shift_time = 0;

	if (remaining_shift_time <= transmission.GetShiftTime() * 0.5 && !shifted)
	{
		shifted = true;
		transmission.Shift(shift_gear);
	}

	if (autoclutch)
	{
		if (!engine.GetCombustion())
		{
		    engine.StartEngine();
		    //std::cout << "start engine" << std::endl;
		}

		btScalar throttle = engine.GetThrottle();
		throttle = ShiftAutoClutchThrottle(throttle, dt);
		engine.SetThrottle(throttle);

		btScalar new_clutch = AutoClutch(last_auto_clutch, dt);
		clutch.SetClutch(new_clutch);
		last_auto_clutch = new_clutch;
	}
}

bool CARDYNAMICS::WheelDriven(int i) const
{
	return (1 << i) & drive;
}

btScalar CARDYNAMICS::AutoClutch(btScalar last_clutch, btScalar dt) const
{
	btScalar rpm = engine.GetRPM();
	btScalar stallrpm = engine.GetStallRPM();
	btScalar clutchrpm = driveshaft_rpm; //clutch rpm on driveshaft/transmission side

	// clutch slip
	btScalar clutch = (5.0 * rpm + clutchrpm) / (9.0 * stallrpm) - 1.5;
	if (clutch < 0.0) clutch = 0.0;
	else if (clutch > 1.0) clutch = 1.0;

	// shift time
	clutch *= ShiftAutoClutch();

	// brakes fully engaged (declutch)
	if (brake[0].GetBrakeFactor() == 1.0) clutch = 0.0;

	// rate limit the autoclutch
	btScalar min_engage_time = 0.05;
	btScalar engage_limit = dt / min_engage_time;
	if (last_clutch - clutch > engage_limit)
	{
		clutch = last_clutch - engage_limit;
	}

	return clutch;
}

btScalar CARDYNAMICS::ShiftAutoClutch() const
{
	const btScalar shift_time = transmission.GetShiftTime();
	btScalar shift_clutch = 1.0;
	if (remaining_shift_time > shift_time * 0.5)
	    shift_clutch = 0.0;
	else if (remaining_shift_time > 0.0)
	    shift_clutch = 1.0 - remaining_shift_time / (shift_time * 0.5);
	return shift_clutch;
}

btScalar CARDYNAMICS::ShiftAutoClutchThrottle(btScalar throttle, btScalar dt)
{
	if(remaining_shift_time > 0.0)
	{
		if(engine.GetRPM() < driveshaft_rpm && engine.GetRPM() < engine.GetRedline())
		{
			remaining_shift_time += dt;
			return 1.0;
		}
		else
		{
			return 0.5 * throttle;
		}
	}
	return throttle;
}

///return the gear change (0 for no change, -1 for shift down, 1 for shift up)
int CARDYNAMICS::NextGear() const
{
	int gear = transmission.GetGear();

	// only autoshift if a shift is not in progress
	if (shifted && clutch.GetClutch() == 1.0)
	{
		// shift up when driveshaft speed exceeds engine redline
		// we do not shift up from neutral/reverse
		if (driveshaft_rpm > engine.GetRedline() && gear > 0)
		{
			return gear + 1;
		}
		// shift down when driveshaft speed below shift_down_point
		// we do not auto shift down from 1st gear to neutral
		if(driveshaft_rpm < DownshiftRPM(gear) && gear > 1)
		{
			return gear - 1;
		}
	}
	return gear;
}

btScalar CARDYNAMICS::DownshiftRPM(int gear) const
{
	btScalar shift_down_point = 0.0;
	if (gear > 1)
	{
        btScalar current_gear_ratio = transmission.GetGearRatio(gear);
        btScalar lower_gear_ratio = transmission.GetGearRatio(gear - 1);
		btScalar peak_engine_speed = engine.GetRedline();
		shift_down_point = 0.7 * peak_engine_speed / lower_gear_ratio * current_gear_ratio;
	}
	return shift_down_point;
}

///do traction control system (wheelspin prevention) calculations and modify the throttle position if necessary
void CARDYNAMICS::DoTCS(int i)
{
	//if (!WheelDriven(i)) return;

	btScalar gasthresh = 0.1;
	btScalar gas = engine.GetThrottle();

	//only active if throttle commanded past threshold
	if (gas > gasthresh)
	{
		//see if we're spinning faster than the rest of the wheels
		btScalar maxspindiff = 0;
		btScalar myrotationalspeed = wheel[i].GetAngularVelocity();
		for (int i2 = 0; i2 < WHEEL_POSITION_SIZE; i2++)
		{
			btScalar spindiff = myrotationalspeed - wheel[i2].GetAngularVelocity();
			if (spindiff < 0) spindiff = -spindiff;
			if (spindiff > maxspindiff) maxspindiff = spindiff;
		}

		//don't engage if all wheels are moving at the same rate
		if (maxspindiff > 1.0)
		{
			btScalar slide = tire[i].GetSlide() / tire[i].GetIdealSlide();
			if (transmission.GetGear() < 0.0) slide *= -1.0;

			if (slide > 1.0) tcs_active[i] = true;
			else if (slide < 0.5) tcs_active[i] = false;

			if (tcs_active[i])
			{
				btScalar curclutch = clutch.GetClutch();
				assert(curclutch <= 1 && curclutch >= 0);

				gas -= curclutch * (slide - 0.5);
				if (gas < 0) gas = 0;
				assert(gas <= 1);
				engine.SetThrottle(gas);
			}
		}
		else
		{
			tcs_active[i] = false;
		}
	}
	else
	{
		tcs_active[i] = false;
	}
}

///do anti-lock brake system calculations and modify the brake force if necessary
void CARDYNAMICS::DoABS(int i)
{
	btScalar braketresh = 0.1;
	btScalar brakesetting = brake[i].GetBrakeFactor();

	//only active if brakes commanded past threshold
	if (brakesetting > braketresh)
	{
		btScalar maxspeed = 0;
		for (int i2 = 0; i2 < WHEEL_POSITION_SIZE; i2++)
		{
			if (wheel[i2].GetAngularVelocity() > maxspeed)
				maxspeed = wheel[i2].GetAngularVelocity();
		}

		//don't engage ABS if all wheels are moving slowly
		if (maxspeed > 6.0)
		{
			btScalar sp = tire[i].GetIdealSlide();
			//btScalar ah = tire[i].GetIdealSlip();

			btScalar error = - tire[i].GetSlide() - sp;
			btScalar thresholdeng = 0.0;
			btScalar thresholddis = -sp/2.0;

			if (error > thresholdeng && !abs_active[i])
				abs_active[i] = true;

			if (error < thresholddis && abs_active[i])
				abs_active[i] = false;
		}
		else
			abs_active[i] = false;
	}
	else
		abs_active[i] = false;

	if (abs_active[i])
		brake[i].SetBrakeFactor(0.0);
}

void CARDYNAMICS::AddMassParticle(const btScalar mass, const btVector3 & pos)
{
	mass_particles.push_back(std::pair<btScalar, btVector3>(mass, pos));
}<|MERGE_RESOLUTION|>--- conflicted
+++ resolved
@@ -35,65 +35,18 @@
 	wheel.reserve(WHEEL_POSITION_SIZE);
 	tire.reserve(WHEEL_POSITION_SIZE);
 	brake.reserve(WHEEL_POSITION_SIZE);
-<<<<<<< HEAD
-
-	wheel_velocity.resize (WHEEL_POSITION_SIZE);
-	wheel_position.resize ( WHEEL_POSITION_SIZE );
-	wheel_orientation.resize ( WHEEL_POSITION_SIZE );
-	wheel_contact.resize ( WHEEL_POSITION_SIZE );
-	abs_active.resize ( WHEEL_POSITION_SIZE, false );
-	tcs_active.resize ( WHEEL_POSITION_SIZE, false );
-=======
-	
+
 	wheel_velocity.resize(WHEEL_POSITION_SIZE);
 	wheel_position.resize(WHEEL_POSITION_SIZE);
 	wheel_orientation.resize(WHEEL_POSITION_SIZE);
 	wheel_contact.resize(WHEEL_POSITION_SIZE);
 	abs_active.resize(WHEEL_POSITION_SIZE, false);
 	tcs_active.resize(WHEEL_POSITION_SIZE, false);
->>>>>>> 032015e5
 }
 
 CARDYNAMICS::~CARDYNAMICS()
 {
-<<<<<<< HEAD
-	CARENGINEINFO<T> info;
-	std::vector< std::pair <T, T> > torque;
-	std::vector<float> pos(3);
-
-	CONFIG::const_iterator it;
-	if (!c.GetSection("engine", it, error_output)) return false;
-	if (!c.GetParam(it, "peak-engine-rpm", info.redline, error_output)) return false; //used only for the redline graphics
-	if (!c.GetParam(it, "rpm-limit", info.rpm_limit, error_output)) return false;
-	if (!c.GetParam(it, "inertia", info.inertia, error_output)) return false;
-	if (!c.GetParam(it, "start-rpm", info.start_rpm, error_output)) return false;
-	if (!c.GetParam(it, "stall-rpm", info.stall_rpm, error_output)) return false;
-	if (!c.GetParam(it, "fuel-consumption", info.fuel_consumption, error_output)) return false;
-	if (!c.GetParam(it, "mass", info.mass, error_output)) return false;
-	if (!c.GetParam(it, "position", pos, error_output)) return false;
-
-	COORDINATESYSTEMS::ConvertV2toV1(pos[0], pos[1], pos[2]);
-	info.position.Set(pos[0], pos[1], pos[2]);
-
-	int curve_num = 0;
-	std::vector<float> torque_point(2);
-	std::string torque_str("torque-curve-00");
-	while (c.GetParam(it, torque_str, torque_point))
-	{
-		torque.push_back(std::pair <float, float> (torque_point[0], torque_point[1]));
-
-		curve_num++;
-		std::stringstream str;
-		str << "torque-curve-";
-		str.width(2);
-		str.fill('0');
-		str << curve_num;
-		torque_str = str.str();
-	}
-	if (torque.size() <= 1)
-=======
 	if (body)
->>>>>>> 032015e5
 	{
 		world->RemoveAction(this);
 		world->RemoveRigidBody(body);
@@ -209,83 +162,6 @@
 	return true;
 }
 
-<<<<<<< HEAD
-static bool LoadTireParameters(
-	const CONFIG & c,
-	const std::string & tire,
-	CARTIREINFO <T> & info,
-	std::ostream & error_output)
-{
-	CONFIG::const_iterator it;
-	if (!c.GetSection(tire, it, error_output)) return false;
-
-	//read lateral
-	int numinfile;
-	for (int i = 0; i < 15; i++)
-	{
-		numinfile = i;
-		if (i == 11)
-			numinfile = 111;
-		else if (i == 12)
-			numinfile = 112;
-		else if (i > 12)
-			numinfile -= 1;
-		std::stringstream st;
-		st << "a" << numinfile;
-		if (!c.GetParam(it, st.str(), info.lateral[i], error_output)) return false;
-	}
-
-	//read longitudinal, error_output)) return false;
-	for (int i = 0; i < 11; i++)
-	{
-		std::stringstream st;
-		st << "b" << i;
-		if (!c.GetParam(it, st.str(), info.longitudinal[i], error_output)) return false;
-	}
-
-	//read aligning, error_output)) return false;
-	for (int i = 0; i < 18; i++)
-	{
-		std::stringstream st;
-		st << "c" << i;
-		if (!c.GetParam(it, st.str(), info.aligning[i], error_output)) return false;
-	}
-
-	std::vector<float> rolling_resistance(3);
-	if (!c.GetParam(it, "rolling-resistance", rolling_resistance, error_output)) return false;
-	info.rolling_resistance_linear = rolling_resistance[0];
-	info.rolling_resistance_quadratic = rolling_resistance[1];
-
-	if (!c.GetParam(it, "tread", info.tread, error_output)) return false;
-
-	return true;
-}
-
-static bool LoadTire(
-	const CONFIG & c,
-	const CONFIG::const_iterator & iwheel,
-	CARTIRE<T> & tire,
-	std::ostream & error_output)
-{
-	std::string tirename;
-	if (!c.GetParam(iwheel, "tire", tirename, error_output)) return false;
-
-	CARTIREINFO<T> info;
-	std::string type;
-	std::vector<T> size(3, 0);
-	CONFIG::const_iterator it;
-	if (!c.GetSection(tirename, it, error_output)) return false;
-	if (!c.GetParam(it, "size",size, error_output)) return false;
-	if (!c.GetParam(it, "type", type, error_output)) return false;
-	if (!LoadTireParameters(c, type, info, error_output)) return false;
-	info.SetDimensions(size[0], size[1], size[2]);
-	tire.Init(info);
-
-	return true;
-}
-
-=======
->>>>>>> 032015e5
 static bool LoadWheel(
 	const CONFIG & c,
 	const CONFIG::const_iterator & iwheel,
@@ -329,22 +205,15 @@
 {
 	CONFIG::const_iterator is;
 	if (!c.GetSection("wing", is, error_output)) return true;
-	
+
 	int i = 0;
 	aerodynamics.resize(is->second.size());
 	for (CONFIG::SECTION::const_iterator iw = is->second.begin(); iw != is->second.end(); ++iw, ++i)
 	{
-<<<<<<< HEAD
-		std::vector<T> pos(3);
-		T drag_area, drag_coeff;
-		T lift_area = 0, lift_coeff = 0, lift_eff = 0;
-
-=======
 		std::vector<btScalar> pos(3);
 		btScalar drag_area, drag_coeff;
 		btScalar lift_area(0), lift_coeff(0), lift_eff(0);
-		
->>>>>>> 032015e5
+
 		CONFIG::const_iterator it;
 		if (!c.GetSection(iw->second, it, error_output)) return false;
 		if (!c.GetParam(it, "frontal-area", drag_area, error_output)) return false;
@@ -353,10 +222,10 @@
 		c.GetParam(it, "surface-area", lift_area);
 		c.GetParam(it, "lift-coefficient", lift_coeff);
 		c.GetParam(it, "efficiency", lift_eff);
-		
+
 		COORDINATESYSTEMS::ConvertV2toV1(pos[0],pos[1],pos[2]);
 		btVector3 position(pos[0], pos[1], pos[2]);
-		
+
 		aerodynamics[i].Set(position, drag_area, drag_coeff, lift_area, lift_coeff, lift_eff);
 	}
 
@@ -369,13 +238,8 @@
 	CARDIFFERENTIAL & diff,
 	std::ostream & error_output)
 {
-<<<<<<< HEAD
-	T final_drive(1), anti_slip(0), anti_slip_torque(0), anti_slip_torque_deceleration_factor(0);
-
-=======
 	btScalar final_drive(1), anti_slip(0), anti_slip_torque(0), anti_slip_torque_deceleration_factor(0);
-	
->>>>>>> 032015e5
+
 	if (!c.GetParam(it, "final-drive", final_drive, error_output)) return false;
 	if (!c.GetParam(it, "anti-slip", anti_slip, error_output)) return false;
 	c.GetParam(it, "anti-slip-torque", anti_slip_torque);
@@ -395,15 +259,9 @@
 	int num = 0;
 	while(true)
 	{
-<<<<<<< HEAD
-		T mass;
-		std::vector<T> pos(3);
-
-=======
 		btScalar mass;
 		std::vector<btScalar> pos(3);
-		
->>>>>>> 032015e5
+
 		std::stringstream str;
 		str.width(2);
 		str.fill('0');
@@ -414,12 +272,12 @@
 		if (!c.GetSection(name, it)) break;
 		if (!c.GetParam(it, "position", pos, error_output)) return false;
 		if (!c.GetParam(it, "mass", mass)) return false;
-		
+
 		COORDINATESYSTEMS::ConvertV2toV1(pos[0], pos[1], pos[2]);
 		btVector3 position(pos[0], pos[1], pos[2]);
-		
+
 		mass_particles.push_back(std::pair<btScalar, btVector3>(mass, position));
-		
+
 		num++;
 	}
 
@@ -445,7 +303,7 @@
 	positions[1] = center + offset1;
 	positions[2] = center - offset0;
 	positions[3] = center - offset1;
-	
+
 	return new btMultiSphereShape(positions, radii, numSpheres);
 }
 
@@ -462,71 +320,43 @@
 	if (!LoadClutch(cfg, clutch, error_output)) return false;
 	if (!LoadTransmission(cfg, transmission, error_output)) return false;
 	if (!LoadFuelTank(cfg, fuel_tank, error_output)) return false;
-	
+
 	CARENGINEINFO engine_info;
 	if (!engine_info.Load(cfg, error_output)) return false;
 	engine.Init(engine_info);
 	AddMassParticle(engine.GetMass(), engine.GetPosition());
 
 	CONFIG::const_iterator is;
-<<<<<<< HEAD
-	if (!c.GetSection("wheel", is, error_output)) return false;
-
-	assert(is->second.size() == WHEEL_POSITION_SIZE); // temporary restriction
-
-	for (CONFIG::SECTION::const_iterator iw = is->second.begin(); iw != is->second.end(); ++iw)
-=======
 	if (!cfg.GetSection("wheel", is, error_output)) return false;
-	
+
 	assert(is->second.size() == WHEEL_POSITION_SIZE); // temporary restriction
 	tire.resize(is->second.size());
 	brake.resize(is->second.size());
 	wheel.resize(is->second.size());
 	suspension.resize(is->second.size());
-	
+
 	int i = 0;
 	for (CONFIG::SECTION::const_iterator iw = is->second.begin(); iw != is->second.end(); ++iw, ++i)
->>>>>>> 032015e5
 	{
 		std::string section;
 		CONFIG::const_iterator iwheel;
-<<<<<<< HEAD
-		if (!c.GetSection(iw->second, iwheel, error_output)) return false;
-
-		tire.push_back(CARTIRE<T>());
-		brake.push_back(CARBRAKE<T>());
-		wheel.push_back(CARWHEEL<T>());
-
-		if (!LoadTire(c, iwheel, tire.back(), error_output)) return false;
-		if (!LoadBrake(c, iwheel, brake.back(), error_output)) return false;
-		if (!LoadWheel(c, iwheel, tire.back(), wheel.back(), error_output)) return false;
-		if (!CARSUSPENSION<T>::LoadSuspension(c, iwheel, sptr, error_output)) return false;
-
-		suspension.push_back(std::tr1::shared_ptr<CARSUSPENSION<T> >(sptr));
-		if (suspension.back()->GetMaxSteeringAngle() > maxangle)
-		{
-			maxangle = suspension.back()->GetMaxSteeringAngle();
-		}
-		AddMassParticle(wheel.back().GetMass(), suspension.back()->GetWheelPosition());
-=======
 		if (!cfg.GetSection(iw->second, iwheel, error_output)) return false;
-		
+
 		if (!cfg.GetParam(iwheel, "tire", section, error_output)) return false;
-		
+
 		if (!tire[i].Load(cfg, section, error_output)) return false;
-		
+
 		if (!LoadBrake(cfg, iwheel, brake[i], error_output)) return false;
-		
+
 		if (!LoadWheel(cfg, iwheel, tire[i], wheel[i], error_output)) return false;
-		
+
 		CARSUSPENSION * sptr(0);
 		if (!CARSUSPENSION::LoadSuspension(cfg, iw->second, sptr, error_output)) return false;
 		suspension[i].reset(sptr);
-		
+
 		if (suspension[i]->GetMaxSteeringAngle() > maxangle) maxangle = suspension[i]->GetMaxSteeringAngle();
-		
+
 		AddMassParticle(wheel[i].GetMass(), suspension[i]->GetWheelPosition());
->>>>>>> 032015e5
 	}
 
 	drive = NONE;
@@ -631,13 +461,10 @@
 		wheel_orientation[i] = LocalToWorld(suspension[i]->GetWheelOrientation());
 	}
 
-<<<<<<< HEAD
-=======
 	// add car to world
 	this->world = &world;
 	world.AddRigidBody(body);
 	world.AddAction(this);
->>>>>>> 032015e5
 	AlignWithGround();
 }
 
@@ -647,10 +474,10 @@
 	// reset transform, before processing tire/suspension constraints
 	// will break bullets collision clamping, tunneling prevention
 	body->setCenterOfMassTransform(transform);
-	
+
 	UpdateWheelContacts();
 	UpdateWheelVelocity();
-	
+
 	Tick(dt);
 }
 
@@ -726,20 +553,16 @@
 	return body->getInvMass();
 }
 
-<<<<<<< HEAD
-T CARDYNAMICS::GetLateralVelocity() const
-{
-	MATHVECTOR<float, 3> f(GetVelocity());
+btScalar CARDYNAMICS::GetLateralVelocity() const
+{
+	btVector3 f(GetVelocity());
 	/// zero out the y (forward/back) and z (up/down) axes to get the x (left/right) magnitude
 	/*f[1] = 0;
 	return f.Magnitude();*/
 	return f[0];
 }
 
-MATHVECTOR <T, 3> CARDYNAMICS::GetVelocity() const
-=======
 btScalar CARDYNAMICS::GetSpeed() const
->>>>>>> 032015e5
 {
 	return body->getLinearVelocity().length();
 }
@@ -758,7 +581,7 @@
 {
 	if (shifted &&
 		value != transmission.GetGear() &&
-		value <= transmission.GetForwardGears() && 
+		value <= transmission.GetForwardGears() &&
 		value >= -transmission.GetReverseGears())
 	{
 		remaining_shift_time = transmission.GetShiftTime();
@@ -866,26 +689,13 @@
 		}
 	}
 
-<<<<<<< HEAD
-	MATHVECTOR<T, 3> delta = GetDownVector() * min_height;
-	MATHVECTOR<T, 3> trimmed_position = Position() + delta;
-	SetPosition(trimmed_position);
-
-	// reset angular and linear velocity
-	chassis->setAngularVelocity(btVector3(0, 0, 0));
-	chassis->setLinearVelocity(btVector3(0, 0, 0));
-	body.SetAngularVelocity(MATHVECTOR<T, 3>(0));
-	body.SetVelocity(MATHVECTOR<T, 3>(0));
-
-=======
 	btVector3 delta = GetDownVector() * min_height;
 	btVector3 trimmed_position = transform.getOrigin() + delta;
-	
+
 	SetPosition(trimmed_position);
 	body->setAngularVelocity(btVector3(0, 0, 0));
 	body->setLinearVelocity(btVector3(0, 0, 0));
-	
->>>>>>> 032015e5
+
 	UpdateWheelVelocity();
 	UpdateWheelTransform();
 	UpdateWheelContacts();
@@ -966,12 +776,8 @@
 	return feedback;
 }
 
-<<<<<<< HEAD
 /*
-void CARDYNAMICS::UpdateTelemetry(T dt)
-=======
 void CARDYNAMICS::UpdateTelemetry(btScalar dt)
->>>>>>> 032015e5
 {
 	for (std::list<CARTELEMETRY>::iterator i = telemetry.begin(); i != telemetry.end(); ++i)
 	{
@@ -1158,7 +964,7 @@
 	_SERIALIZE_(s,shift_gear);
 	_SERIALIZE_(s,shifted);
 	_SERIALIZE_(s,autoshift);
-	
+
 	for (int i = 0; i < WHEEL_POSITION_SIZE; ++i)
 	{
 		_SERIALIZE_(s, wheel[i]);
@@ -1169,7 +975,7 @@
 		if (!serialize(s, wheel_position[i])) return false;
 		if (!serialize(s, wheel_orientation[i])) return false;
 	}
-	
+
 	if (!serialize(s, *body)) return false;
 	if (!serialize(s, transform)) return false;
 	if (!serialize(s, bodyPosition)) return false;
@@ -1238,39 +1044,21 @@
 
 void CARDYNAMICS::UpdateSuspension(btScalar normal_force[], btScalar dt)
 {
-<<<<<<< HEAD
-	MATHVECTOR<T, 3> offset = wheel_contact[i].GetPosition() - body.GetPosition();
-	MATHVECTOR<T, 3> upright = Orientation().AxisZ();
-	MATHVECTOR<T, 3> normal = wheel_contact[i].GetNormal();
-	T cosn = upright.dot(normal);
-	if (cosn < 0) return 0;	// negative normal
-	if (cosn > 1) cosn = 1; // make sure cosn <= 1
-
-	T normal_mass = 1 / body.GetInvEffectiveMass(normal, offset);
-	T normal_velocity = wheel_velocity[i].dot(normal);
-	T normal_force_limit = -normal_velocity * normal_mass / dt;
-	T displacement = 2.0 * tire[i].GetRadius() - wheel_contact[i].GetDepth();
-
-	// adjust displacement due to surface bumpiness
-	const TRACKSURFACE & surface = wheel_contact[i].GetSurface();
-	if (surface.bumpWaveLength > 0.0001)
-=======
 	// suspension
 	btVector3 upright = -GetDownVector();
 	btScalar normal_force_limit[WHEEL_POSITION_SIZE], cosn[WHEEL_POSITION_SIZE];
 	for (int i = 0; i < WHEEL_POSITION_SIZE; ++i)
->>>>>>> 032015e5
 	{
 		btVector3 position = wheel_contact[i].GetPosition();
 		btVector3 normal = wheel_contact[i].GetNormal();
-		
+
 		btScalar normal_mass = 1 / body->computeImpulseDenominator(position, normal);
 		btScalar normal_velocity = wheel_velocity[i].dot(normal);
 		normal_force_limit[i] = -normal_velocity * normal_mass / dt;
 		cosn[i] = upright.dot(normal);
 		if (cosn[i] > 1) cosn[i] = 1; 				// make sure cosn <= 1
 		else if (cosn[i] < 1E-3) cosn[i] = 1E-3;	// avoid division by zero
-		
+
 		// adjust displacement due to surface bumpiness
 		btScalar displacement = 2.0 * tire[i].GetRadius() - wheel_contact[i].GetDepth();
 		const TRACKSURFACE & surface = wheel_contact[i].GetSurface();
@@ -1284,7 +1072,7 @@
 			btScalar bumpoffset = amplitude * (sin(phase + shift) + sin(1.414214 * phase) - 2.0);
 			displacement += bumpoffset;
 		}
-		
+
 		suspension[i]->Update(normal_force_limit[i] * cosn[i], normal_velocity *  cosn[i], displacement);
 	}
 
@@ -1294,12 +1082,12 @@
 		int otheri = i;
 		if ( i == 0 || i == 2 ) otheri++;
 		else otheri--;
-		
-		btScalar antirollforce = suspension[i]->GetAntiRoll() * 
+
+		btScalar antirollforce = suspension[i]->GetAntiRoll() *
 			(suspension[i]->GetDisplacement() - suspension[otheri]->GetDisplacement());
-		
+
 		btScalar suspension_force = suspension[i]->GetForce() + antirollforce;
-		
+
 		// clamp suspension force and normal force limit
 		if (suspension_force < 0)
 		{
@@ -1309,7 +1097,7 @@
 		{
 			normal_force_limit[i] = 0;
 		}
-		
+
 		// combine lateral(suspenion geometry) and suspension force, a bit hacky
 		btScalar force = suspension_force * cosn[i];
 		if (force < normal_force_limit[i])
@@ -1323,27 +1111,6 @@
 		assert(force == force);
 		normal_force[i] = force;
 	}
-<<<<<<< HEAD
-
-	suspension[i]->Update(normal_force_limit * cosn, normal_velocity * cosn, displacement * cosn);
-
-	int otheri = i;
-	if ( i == 0 || i == 2 ) otheri++;
-	else otheri--;
-	T antirollforce = suspension[i]->GetAntiRoll() * (suspension[i]->GetDisplacement() - suspension[otheri]->GetDisplacement());
-	T suspension_force = suspension[i]->GetForce() + antirollforce;
-
-	// clamp suspension force and normal force limit
-	if (suspension_force < 0) suspension_force = 0;
-	if (suspension[i]->GetDisplacement() <= 0 || normal_force_limit < 0) normal_force_limit = 0;
-
-	// combine lateral and suspension force
-	T normal_force = normal_force_limit * sqrt(1 - cosn * cosn) + suspension_force * cosn;
-	assert(normal_force == normal_force);
-
-	return normal_force;
-=======
->>>>>>> 032015e5
 }
 
 void CARDYNAMICS::UpdateWheel(
@@ -1383,7 +1150,7 @@
 	// friction force in tire space, ignore high camber cases ~70 degrees
 	btScalar friction_coeff = tire.GetTread() * surface.frictionTread + (1.0 - tire.GetTread()) * surface.frictionNonTread;
 	btVector3 friction(0, 0, 0);
-	if(friction_coeff > 0 && axis_proj < 0.95) 
+	if(friction_coeff > 0 && axis_proj < 0.95)
 	{
 		friction = tire.GetForce(normal_force, friction_coeff, velocity, ang_velocity, inclination);
 	}
@@ -1421,13 +1188,8 @@
 	friction = friction - velocity * surface.rollingDrag * 0.25; // scale down by 4
 
 	// apply friction to body
-<<<<<<< HEAD
-	MATHVECTOR<T, 3> contact_offset = contact.GetPosition() - Position();
+	btVector3 contact_offset = contact_position - body->getCenterOfMassPosition();
 /*
-=======
-	btVector3 contact_offset = contact_position - body->getCenterOfMassPosition();
-/*	
->>>>>>> 032015e5
 	// limit lateral friction
 	btScalar mass = 1 / body.GetInvEffectiveMass(y, contact_offset);
 	btScalar friction_limit = -velocity[1] * mass / dt;
@@ -1440,7 +1202,7 @@
 */
 	// friction force in world space
 	btVector3 tire_friction = x * friction[0] + y * friction[1];
-	
+
 	// contact force in world space
 	btVector3 contact_force = surface_normal * normal_force + tire_friction;
 
@@ -1457,24 +1219,24 @@
 	body->clearForces();
 	body->applyCentralForce(ext_force);
 	body->applyTorque(ext_torque);
-	
+
 	ApplyEngineTorqueToBody();
-	
+
 	// update suspension/wheels
 	btScalar normal_force[WHEEL_POSITION_SIZE];
 	UpdateSuspension(normal_force, dt);
-	
+
 	// update wheels
 	for(int i = 0; i < WHEEL_POSITION_SIZE; i++)
 	{
 		UpdateWheel(i, dt, normal_force[i], drive_torque[i], wheel_orientation[i]);
 	}
-	
+
 	// integrate body
 	body->integrateVelocities(dt);
 	body->predictIntegratedTransform(dt, transform);
 	body->proceedToTransform(transform);
-	
+
 	UpdateWheelVelocity();
 	UpdateWheelTransform();
 	InterpolateWheelContacts();
@@ -1491,8 +1253,8 @@
 		if (abs) DoABS(i);
 		if (tcs) DoTCS(i);
 	}
-	
-	btVector3 ext_force(0, 0, 0), ext_torque(0, 0, 0); 
+
+	btVector3 ext_force(0, 0, 0), ext_torque(0, 0, 0);
 	AddAerodynamics(ext_force, ext_torque);
 
 	const int num_repeats = 8;
@@ -1548,31 +1310,31 @@
 {
 	center.setValue(0, 0, 0);
 	mass = 0;
-	
+
 	// calculate the total mass, and center of mass
 	for (int i = 0; i != mass_particles.size(); ++i)
 	{
 		center = center +  mass_particles[i].second *  mass_particles[i].first;
 		mass +=  mass_particles[i].first;
 	}
-	
+
 	// account for fuel
 	mass += fuel_tank.GetMass();
 	center = center + fuel_tank.GetPosition() * fuel_tank.GetMass();
 	center = center * (1.0 / mass);
-	
+
 	// calculate the inertia tensor
 	btScalar xx(0), yy(0), zz(0), xy(0), xz(0), yz(0);
 	for (int i = 0; i != mass_particles.size(); ++i)
 	{
 		btVector3 p = mass_particles[i].second - center;
 		btScalar m = mass_particles[i].first;
-		
+
 		// add the current mass to the inertia tensor
 		xx += m * (p.y() * p.y() + p.z() * p.z()); //+mi*(yi^2+zi^2)
 		yy += m * (p.x() * p.x() + p.z() * p.z()); //+mi*(xi^2+zi^2)
 		zz += m * (p.x() * p.x() + p.y() * p.y()); //+mi*(xi^2+yi^2)
-		
+
 		xy -= m * (p.x() * p.y()); //-mi*xi*yi
 		xz -= m * (p.x() * p.z()); //-mi*xi*zi
 		yz -= m * (p.y() * p.z()); //-mi*yi*zi
@@ -1631,21 +1393,12 @@
 
 btScalar CARDYNAMICS::CalculateDriveshaftSpeed()
 {
-<<<<<<< HEAD
-	T driveshaft_speed = 0.0;
-	T left_front_wheel_speed = wheel[FRONT_LEFT].GetAngularVelocity();
-	T right_front_wheel_speed = wheel[FRONT_RIGHT].GetAngularVelocity();
-	T left_rear_wheel_speed = wheel[REAR_LEFT].GetAngularVelocity();
-	T right_rear_wheel_speed = wheel[REAR_RIGHT].GetAngularVelocity();
-
-=======
 	btScalar driveshaft_speed = 0.0;
 	btScalar left_front_wheel_speed = wheel[FRONT_LEFT].GetAngularVelocity();
 	btScalar right_front_wheel_speed = wheel[FRONT_RIGHT].GetAngularVelocity();
 	btScalar left_rear_wheel_speed = wheel[REAR_LEFT].GetAngularVelocity();
 	btScalar right_rear_wheel_speed = wheel[REAR_RIGHT].GetAngularVelocity();
-	
->>>>>>> 032015e5
+
 	for ( int i = 0; i < 4; i++ )
 		assert ( !isnan ( wheel[WHEEL_POSITION ( i ) ].GetAngularVelocity() ) );
 
@@ -1669,13 +1422,8 @@
 
 void CARDYNAMICS::UpdateTransmission(btScalar dt)
 {
-<<<<<<< HEAD
-	T driveshaft_speed = CalculateDriveshaftSpeed();
-
-=======
 	btScalar driveshaft_speed = CalculateDriveshaftSpeed();
-	
->>>>>>> 032015e5
+
 	driveshaft_rpm = transmission.GetClutchSpeed(driveshaft_speed) * 30.0 / 3.141593;
 
 	if (autoshift)
