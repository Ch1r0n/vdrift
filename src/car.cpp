#include "car.h"
#include "carwheelposition.h"
#include "coordinatesystems.h"
#include "collision_world.h"
#include "tracksurface.h"
#include "config.h"
#include "carinput.h"
#include "mesh_gen.h"
#include "texturemanager.h"
#include "modelmanager.h"
#include "soundmanager.h"
#include "camera_fixed.h"
#include "camera_free.h"
#include "camera_chase.h"
#include "camera_orbit.h"
#include "camera_mount.h"

#include <map>
#include <list>
#include <vector>
#include <sstream>
#include <string>

#if defined(_WIN32) || defined(__APPLE__)
bool isnan(float number) {return (number != number);}
bool isnan(double number) {return (number != number);}
#endif

enum WHICHDRAWLIST
{
	BLEND,
	NOBLEND,
	EMISSIVE,
	OMNI
};

static keyed_container <DRAWABLE> & GetDrawlist(SCENENODE & node, WHICHDRAWLIST which)
{
	switch (which)
	{
		case BLEND:
		return node.GetDrawlist().normal_blend;
		
		case NOBLEND:
		return node.GetDrawlist().car_noblend;
		
		case EMISSIVE:
		return node.GetDrawlist().lights_emissive;
		
		case OMNI:
		return node.GetDrawlist().lights_omni;
	};
	assert(0);
	return node.GetDrawlist().car_noblend;
}

struct LoadDrawable
{
	const CONFIG & cfg;
	const std::string & path;
	const std::string & texsize;
	const int anisotropy;
	TEXTUREMANAGER & textures;
	MODELMANAGER & models;
	std::list<std::tr1::shared_ptr<MODEL_JOE03> > & modellist;
	std::ostream & error;
	
	LoadDrawable(
		const CONFIG & cfg,
		const std::string & path,
		const std::string & texsize,
		const int anisotropy,
		TEXTUREMANAGER & textures,
		MODELMANAGER & models,
		std::list<std::tr1::shared_ptr<MODEL_JOE03> > & modellist,
		std::ostream & error) :
		cfg(cfg),
		path(path),
		texsize(texsize),
		anisotropy(anisotropy),
		textures(textures),
		models(models),
		modellist(modellist),
		error(error)
	{
		// ctor
	}
	
	bool operator()(
		const CONFIG::const_iterator section,
		SCENENODE & topnode,
		keyed_container<SCENENODE>::handle * nodehandle = 0,
		keyed_container<DRAWABLE>::handle * drawhandle = 0)
	{
		std::vector<std::string> texname;
		if (!cfg.GetParam(section, "texture", texname)) return true;
		
		std::string meshname;
		if (!cfg.GetParam(section, "mesh", meshname, error)) return false;
		
		return operator()(meshname, texname, section, topnode, nodehandle, drawhandle);
	}

	bool operator()(
		const std::string meshname,
		const std::vector<std::string> texname,
		const CONFIG::const_iterator section,
		SCENENODE & topnode,
		keyed_container<SCENENODE>::handle * nodeptr = 0,
		keyed_container<DRAWABLE>::handle * drawptr = 0)
	{
		DRAWABLE drawable;

		// set textures
		TEXTUREINFO info;
		info.mipmap = true;
		info.anisotropy = anisotropy;
		info.size = texsize;
		std::tr1::shared_ptr<TEXTURE> tex;
		if(texname.size() == 0)
		{
			error << "No texture defined" << std::endl;
			return false;
		}
		if(texname.size() > 0)
		{
			if (!textures.Load(path, texname[0], info, tex)) return false;
			drawable.SetDiffuseMap(tex);
		}
		if(texname.size() > 1)
		{
			if (!textures.Load(path, texname[1], info, tex)) return false;
			drawable.SetMiscMap1(tex);
		}
		if(texname.size() > 2)
		{
			if (!textures.Load(path, texname[2], info, tex)) return false;
			drawable.SetMiscMap2(tex);
		}

		// set mesh
		std::string scale;
		std::tr1::shared_ptr<MODEL_JOE03> mesh;
		if (!cfg.GetParam(section, "scale", scale))
		{
			if (!models.Load(path, meshname, mesh)) return false;
		}
		else if (!models.Get(path, meshname+scale, mesh))
		{
			MODELMANAGER::const_iterator it;
			if (!models.Load(path, meshname, it)) return false;
			
			std::vector<float> sc;
			std::stringstream s(scale);
			s >> sc;
			
			std::tr1::shared_ptr<MODEL_JOE03> temp(new MODEL_JOE03());
			temp->SetVertexArray(it->second->GetVertexArray());
			temp->Scale(sc[0], sc[1], sc[2]); // coordinate system conversion
			temp->GenerateMeshMetrics();
			temp->GenerateListID(error);
			
			models.Set(it->first+scale, temp);
			mesh = temp;
		}
		
		drawable.AddDrawList(mesh->GetListID());
		//drawable.SetObjectCenter(mesh->GetCenter());
		modellist.push_back(mesh);
		
		// set color
		std::vector<float> col(4, 1);
		if (cfg.GetParam(section, "color", col))
		{
			drawable.SetColor(col[0], col[1], col[2], col[3]);
		}
		
		// set node
		SCENENODE * node = &topnode;
		if (nodeptr != 0)
		{
			if (!nodeptr->valid())
			{
				*nodeptr = topnode.AddNode();
				assert(nodeptr->valid());
			}
			node = &topnode.GetNode(*nodeptr);
		}
		
		std::vector<float> pos(3, 0), rot(3, 0);
		if (cfg.GetParam(section, "position", pos) || cfg.GetParam(section, "rotation", rot))
		{
			if (node == &topnode)
			{
				// position relative to parent, create child node
				keyed_container <SCENENODE>::handle nodehandle = topnode.AddNode();
				node = &topnode.GetNode(nodehandle);
			}
			node->GetTransform().SetTranslation(MATHVECTOR<float, 3>(pos[0], pos[1], pos[2]));
			node->GetTransform().SetRotation(QUATERNION<float>(rot[0], rot[1], rot[2]));
		}
		
		// set drawable
		keyed_container<DRAWABLE>::handle drawtemp;
		keyed_container<DRAWABLE>::handle * draw = &drawtemp;
		if (drawptr != 0) draw = drawptr;
		
		std::string drawtype;
		if (cfg.GetParam(section, "draw", drawtype))
		{
			if (drawtype == "emissive")
			{
				drawable.SetDecal(true);
				*draw = node->GetDrawlist().lights_emissive.insert(drawable);
			}
			else if (drawtype == "transparent")
			{
				*draw = node->GetDrawlist().normal_blend.insert(drawable);
			}
		}
		else
		{
			*draw = node->GetDrawlist().car_noblend.insert(drawable);
		}
		
		return true;
	}
};

static bool LoadWheel(
	const CONFIG & cfg,
	const std::string & wheelname,
	struct LoadDrawable & load_drawable,
	SCENENODE & topnode,
	keyed_container<SCENENODE>::handle & wheelnode,
	keyed_container<SCENENODE>::handle & floatingnode,
	std::ostream & error_output)
{
<<<<<<< HEAD
	output_scenenode = topnode.AddNode();
	SCENENODE & node = topnode.GetNode(output_scenenode);

	std::string orientation;
	carconf.GetParam("wheel-"+id+".orientation", orientation, error_output);

	// tire parameters
	std::string tiresize;
	CARTIRESIZE<float> tire;
	if (!carconf.GetParam("tire-"+id+".size", tiresize, error_output)) return false;
	if (!tire.Parse(tiresize, error_output)) return false;
	float aspectRatio = tire.aspect_ratio * 100.f;
	float rim_diameter = (tire.radius - tire.sidewall_width * tire.aspect_ratio) * 2.f;
	float rim_width = tire.sidewall_width;
	float sectionWidth_mm = tire.sidewall_width * 1000.f;
	float rimDiameter_in = rim_diameter / 0.0254f;

	// create tire
	std::vector<std::string> tiretexname;
	if (!carconf.GetParam("tire-"+id+".texture", tiretexname, error_output)) return false;
=======
	MODELMANAGER & models = load_drawable.models;
	
	CONFIG::const_iterator wheelsect;
	if (!cfg.GetSection(wheelname, wheelsect, error_output)) return false;
	
	std::string tirename, tiredim;
	CONFIG::const_iterator tiresect;
	if (!cfg.GetParam(wheelsect, "tire", tirename, error_output)) return false;
	if (!cfg.GetSection(tirename, tiresect, error_output)) return false;
	if (!cfg.GetParam(tiresect, "size", tiredim, error_output)) return false;
	
	std::string brakename;
	CONFIG::const_iterator brakesect;
	if (!cfg.GetParam(wheelsect, "brake", brakename, error_output)) return false;
	if (!cfg.GetSection(brakename, brakesect, error_output)) return false;
>>>>>>> f78e4495
	
	// load wheel
	std::string meshname;
	std::vector<std::string> texname;
	MODELMANAGER::const_iterator it;
	if (!cfg.GetParam(wheelsect, "mesh", meshname, error_output)) return false;
	if (!cfg.GetParam(wheelsect, "texture", texname, error_output)) return false;
	if (!models.Get(load_drawable.path, meshname+tiredim, it))
	{
<<<<<<< HEAD
		VERTEXARRAY output_varray;
		MESHGEN::mg_tire(output_varray, sectionWidth_mm, aspectRatio, rimDiameter_in);
		//output_varray.Rotate(-M_PI_2, 0, 0, 1);
		if (orientation != "left") output_varray.Scale(-1, 1, 1); // mirror mesh

		tiremodel.reset(new MODEL_JOE03());
		tiremodel->SetVertexArray(output_varray);
		tiremodel->GenerateMeshMetrics();
		tiremodel->GenerateListID(error_output);
		models.Set(tiremodelname, tiremodel);
	}
	if (!LoadInto(
		NOBLEND, tiremodelname, tiretexname, partspath + "/tire/textures/", texsize, anisotropy,
		node, textures, models, modellist, output_scenenode, output_drawable,
		error_output)) return false;

	// wheel parameters
	std::string rimmodelname;
	std::vector<std::string> wheeltexname;
	if (!carconf.GetParam("wheel-"+id+".mesh", rimmodelname, error_output)) return false;
	if (!carconf.GetParam("wheel-"+id+".texture", wheeltexname, error_output)) return false;
=======
		if (!models.Load(load_drawable.path, meshname, it)) return false;
		
		std::vector<float> d;
		std::stringstream s(tiredim);
		s >> d;
		float width = d[0] * 0.001;
		float diameter = d[2] * 0.0254;
		
		VERTEXARRAY varray;
		std::tr1::shared_ptr<MODEL_JOE03> temp(new MODEL_JOE03());
		temp->SetVertexArray(it->second->GetVertexArray());
		temp->Translate(-0.75 * 0.5, 0, 0);
		temp->Scale(width, diameter, diameter);
		MESHGEN::mg_rim(varray, d[0], d[1], d[2], 10);
		temp->SetVertexArray(varray + temp->GetVertexArray());
		temp->GenerateMeshMetrics();
		temp->GenerateListID(error_output);
		
		models.Set(it->first+tiredim, temp);
	}
	if (!load_drawable(meshname+tiredim, texname, wheelsect, topnode, &wheelnode)) return false;
	
	// load tire
	texname.clear();
	if (!cfg.GetParam(tiresect, "texture", texname, error_output)) return false;
	if (!models.Get("", "tire"+tiredim, it))
	{
		std::vector<float> d;
		std::stringstream s(tiredim);
		s >> d;
		
		VERTEXARRAY varray;
		std::tr1::shared_ptr<MODEL_JOE03> temp(new MODEL_JOE03());
		MESHGEN::mg_tire(varray, d[0], d[1], d[2]);
		temp->SetVertexArray(varray);
		temp->GenerateMeshMetrics();
		temp->GenerateListID(error_output);
		
		models.Set("tire"+tiredim, temp);
	}
	if (!load_drawable("tire"+tiredim, texname, tiresect, topnode.GetNode(wheelnode))) return false;
>>>>>>> f78e4495
	
	// load fender (optional)
	std::string fendername;
	if (cfg.GetParam(wheelsect, "fender", fendername))
	{
<<<<<<< HEAD
		std::string modelname(carpath + "/" + rimmodelname);
		if (!std::ifstream((models.GetPath() + "/" + modelname).c_str()))
		{
			modelname = partspath + "/wheel/" + rimmodelname;
			wheeltexpath = partspath + "/wheel/textures/";
			wheelmodelname = rimmodelname + tiresize + orientation;
		}
		if (!models.Get(wheelmodelname, wheelmodel))
		{
			// load wheel mesh, scale and translate(wheel model offset rim_width/2)
			std::tr1::shared_ptr<MODEL_JOE03> temp;
			if (!models.Load(modelname, temp)) return false;

			// create a new wheel model
			wheelmodel.reset(new MODEL_JOE03());
			wheelmodel->SetVertexArray(temp->GetVertexArray());
			wheelmodel->Translate(-0.75 * 0.5, 0, 0);
			wheelmodel->Scale(rim_width, rim_diameter, rim_diameter);
			
			// create wheel rim
			const float flangeDisplacement_mm = 10;
			VERTEXARRAY varray;
			MESHGEN::mg_rim(varray, sectionWidth_mm, aspectRatio, rimDiameter_in, flangeDisplacement_mm);
			//rim_varray.Rotate(-M_PI_2, 0, 0, 1);

			// add rim to wheel mesh
			varray = varray + wheelmodel->GetVertexArray();
			if (orientation != "left") varray.Scale(-1, 1, 1); // mirror mesh

			wheelmodel->SetVertexArray(varray);
			wheelmodel->GenerateMeshMetrics();
			wheelmodel->GenerateListID(error_output);
			models.Set(wheelmodelname, wheelmodel);
		}
	}
	keyed_container <DRAWABLE>::handle wheeldraw;
	if (!LoadInto(
		NOBLEND, wheelmodelname, wheeltexname, wheeltexpath, texsize, anisotropy,
		node, textures, models, modellist, output_scenenode, wheeldraw,
		error_output)) return false;

	// create brake rotor(optional)
	std::string radius;
	std::vector<std::string> rotortexname;
	if (!carconf.GetParam("brake-"+id+".texture", rotortexname)) return true;
	if (!carconf.GetParam("brake-"+id+".radius", radius, error_output)) return false;

	std::tr1::shared_ptr<MODEL_JOE03> brakemodel;
	std::string rotorname("rotor"+radius+orientation);
	if (!models.Get(rotorname, brakemodel))
=======
		CONFIG::const_iterator fendersect;
		if (!cfg.GetSection(fendername, fendersect, error_output)) return false;
		
		floatingnode = topnode.AddNode();
		if (!load_drawable(fendersect, topnode.GetNode(floatingnode))) return false;
		
		MATHVECTOR<float, 3> pos = topnode.GetNode(wheelnode).GetTransform().GetTranslation();
		topnode.GetNode(floatingnode).GetTransform().SetTranslation(pos);
	}
	
	// load brake (optional)
	texname.clear();
	std::string radius;
	cfg.GetParam(brakesect, "radius", radius);
	if (!cfg.GetParam(brakesect, "texture", texname)) return true;
	if (!models.Get("", "brake"+radius, it))
>>>>>>> f78e4495
	{
		float r;
		std::stringstream s(radius);
		s >> r;
		float diameter_mm = r * 2 * 1000;
<<<<<<< HEAD
		float thickness_mm = 25;

		VERTEXARRAY rotor_varray;
		MESHGEN::mg_brake_rotor(&rotor_varray, diameter_mm, thickness_mm);
		if (orientation != "left") rotor_varray.Scale(-1, 1, 1); // mirror mesh
		//rotor_varray->Rotate(-M_PI_2, 0, 0, 1);
=======
		float thickness_mm = 0.025 * 1000;
		
		VERTEXARRAY varray;
		std::tr1::shared_ptr<MODEL_JOE03> temp(new MODEL_JOE03());
		MESHGEN::mg_brake_rotor(varray, diameter_mm, thickness_mm);
		temp->SetVertexArray(varray);
		temp->GenerateMeshMetrics();
		temp->GenerateListID(error_output);
>>>>>>> f78e4495
		
		models.Set("brake"+radius, temp);
	}
	if (!load_drawable("brake"+radius, texname, brakesect, topnode.GetNode(wheelnode))) return false;

	return true;
}

static bool LoadCameras(
	const CONFIG & cfg,
	const float camerabounce,
	CAMERA_SYSTEM & cameras,
	std::ostream & error_output)
{
	CAMERA_MOUNT * hood_cam = new CAMERA_MOUNT("hood");
	CAMERA_MOUNT * driver_cam = new CAMERA_MOUNT("incar");
	driver_cam->SetEffectStrength(camerabounce);
	hood_cam->SetEffectStrength(camerabounce);

	std::vector<float> pos(3, 0.0), hoodpos(3, 0.0);
	if (!cfg.GetParam("camera", "view-position", pos, error_output)) return false;
	COORDINATESYSTEMS::ConvertV2toV1(pos[0], pos[1], pos[2]);
	MATHVECTOR <float, 3> cam_offset(pos[0], pos[1], pos[2]);
	driver_cam->SetOffset(cam_offset);

	if (!cfg.GetParam("camera", "hood-mounted-view-position", hoodpos, error_output))
	{
		cam_offset.Set(pos[0] + 1, 0, pos[2]);
	}
	else
	{
		COORDINATESYSTEMS::ConvertV2toV1(hoodpos[0],hoodpos[1],hoodpos[2]);
		cam_offset.Set(hoodpos[0], hoodpos[1], hoodpos[2]);
	}
	hood_cam->SetOffset(cam_offset);

	float view_stiffness = 0.0;
	cfg.GetParam("camera", "view-stiffness", view_stiffness);
	driver_cam->SetStiffness(view_stiffness);
	hood_cam->SetStiffness(view_stiffness);
	cameras.Add(hood_cam);
	cameras.Add(driver_cam);

	CAMERA_FIXED * cam_chaserigid = new CAMERA_FIXED("chaserigid");
	cam_chaserigid->SetOffset(-6, 0, 1.5);
	cameras.Add(cam_chaserigid);

	CAMERA_CHASE * cam_chase = new CAMERA_CHASE("chase");
	cam_chase->SetChaseHeight(2.0);
	cameras.Add(cam_chase);

	cameras.Add(new CAMERA_ORBIT("orbit"));
	cameras.Add(new CAMERA_FREE("free"));
/*
	// load additional views
	int i = 1;
	std::string istr = "1";
	std::string view_name;
	while(cfg.GetParam("view.name-" + istr, view_name))
	{
		float pos[3], angle[3];
		if (!cfg.GetParam("view.position-" + istr, pos)) continue;
		if (!cfg.GetParam("view.angle-" + istr, angle)) continue;
		COORDINATESYSTEMS::ConvertV2toV1(pos[0], pos[1], pos[2]);

		CAMERA_MOUNT* next_view = new CAMERA_MOUNT(view_name);

		MATHVECTOR <float, 3> view_offset;
		view_offset.Set(pos);
		
		next_view->SetOffset(view_offset);
		next_view->SetRotation(angle[0] * 3.141593/180.0, angle[1] * 3.141593/180.0);
		cameras.Add(next_view);

		std::stringstream sstr;
		sstr << ++i;
		istr = sstr.str();
	}
*/
	return true;
}

CAR::CAR() :
	gearsound_check(0),
	brakesound_check(false),
	handbrakesound_check(false),
	last_steer(0),
	sector(-1),
	applied_brakes(0)
{
	modelrotation.Rotate(-M_PI_2, 0, 0, 1);
}

bool CAR::LoadLight(
	const CONFIG & cfg,
	const std::string & name,
	std::ostream & error_output)
{
<<<<<<< HEAD
	float pos[] = {0, 0, 0};
	float col[] = {0, 0, 0};
	float size;
	if (!cfg.GetParam(name + ".position", pos, error_output)) return false;
	if (!cfg.GetParam(name + ".color", col, error_output)) return false;
	if (!cfg.GetParam(name + ".radius", size, error_output)) return false;

//	COORDINATESYSTEMS::ConvertCarCoordinateSystemV2toV1(pos[0], pos[1], pos[2]);

=======
	float radius;
	std::vector<float> pos(3, 0.0), col(3, 0.0);
	if (!cfg.GetParam(name, "position", pos, error_output)) return false;
	if (!cfg.GetParam(name, "color", col, error_output)) return false;
	if (!cfg.GetParam(name, "radius", radius, error_output)) return false;
	
>>>>>>> f78e4495
	lights.push_back(LIGHT());
	SCENENODE & bodynoderef = topnode.GetNode(bodynode);
	lights.back().node = bodynoderef.AddNode();
	SCENENODE & node = bodynoderef.GetNode(lights.back().node);
	MODEL & model = lights.back().model;
	VERTEXARRAY varray;
	varray.SetToUnitCube();
	varray.Scale(radius, radius, radius);
	node.GetTransform().SetTranslation(MATHVECTOR<float,3>(pos[0], pos[1], pos[2]));
	model.BuildFromVertexArray(varray, error_output);

	keyed_container <DRAWABLE> & dlist = GetDrawlist(node, OMNI);
	lights.back().draw = dlist.insert(DRAWABLE());
	DRAWABLE & draw = dlist.get(lights.back().draw);
	draw.SetColor(col[0], col[1], col[2]);
	draw.AddDrawList(model.GetListID());
	draw.SetCull(true, true);
	draw.SetDrawEnable(false);

	return true;
}

bool CAR::LoadGraphics(
	const CONFIG & cfg,
	const std::string & carpath,
	const std::string & carname,
	const std::string & partspath,
	const MATHVECTOR <float, 3> & carcolor,
	const std::string & carpaint,
	const std::string & texsize,
	const int anisotropy,
	const float camerabounce,
	const bool loaddriver,
	const bool debugmode,
	TEXTUREMANAGER & textures,
	MODELMANAGER & models,
	std::ostream & info_output,
	std::ostream & error_output)
{
	cartype = carname;
	struct LoadDrawable load_drawable(cfg, carpath, texsize, anisotropy, textures, models, modellist, error_output);
	
	// load body
	CONFIG::const_iterator is;
	std::string meshname;
	std::vector<std::string> texname;
	if (!cfg.GetSection("body", is, error_output)) return false;
	if (!cfg.GetParam(is, "mesh", meshname, error_output)) return false;
	if (!cfg.GetParam(is, "texture", texname, error_output)) return false;
	assert(texname.size() && "No body texture defined.");
	texname[0] = "body" + carpaint + ".png";
	if (!load_drawable(meshname, texname, is, topnode, &bodynode)) return false;
	
	// load wheels
	if (!cfg.GetSection("wheel", is, error_output)) return false;
	for (CONFIG::SECTION::const_iterator i = is->second.begin(); i != is->second.end(); ++i)
	{
<<<<<<< HEAD
		keyed_container <DRAWABLE>::handle interiordraw;
		std::vector<std::string> texname;
		if (!carconf.GetParam("interior.texture", texname, error_output)) return false;
		if (!LoadInto(
			NOBLEND, carpath+"/"+intmodelname, texname, texpath, texsize, anisotropy,
			topnode.GetNode(bodynode), textures, models, modellist, bodynode, interiordraw,
			error_output)) return false;
	}

	//load car glass graphics (optional)
	std::string glassmodelname;
	if (carconf.GetParam("glass.mesh", glassmodelname))
	{
		std::vector<std::string> texname;
		if (!carconf.GetParam("glass.texture", texname, error_output)) return false;
		if (!LoadInto(
			BLEND, carpath+"/"+glassmodelname, texname, texpath, texsize, anisotropy,
			topnode.GetNode(bodynode), textures, models, modellist, bodynode, glassdraw,
			error_output)) return false;
	}

	// load driver graphics (optional)
	if (loaddriver)
	{
		std::string drivermodelname;
		if (carconf.GetParam("driver.mesh", drivermodelname))
		{
			keyed_container <DRAWABLE>::handle driverdraw;
			std::vector<std::string> texname;
			if (!carconf.GetParam("driver.texture", texname, error_output)) return false;
			if (LoadInto(
				NOBLEND, partspath+"/driver/"+drivermodelname, texname, partspath+"/driver/textures/", texsize, anisotropy,
				topnode.GetNode(bodynode), textures, models, modellist, drivernode, driverdraw,
				error_output))
			{
				float pos[3] = {0, 0, 0};
				if (!carconf.GetParam("driver.position", pos, error_output)) return false;
				//COORDINATESYSTEMS::ConvertCarCoordinateSystemV2toV1(pos[0], pos[1], pos[2]);
				SCENENODE & drivernoderef = topnode.GetNode(bodynode).GetNode(drivernode);
				MATHVECTOR <float, 3> floatpos(pos[0], pos[1], pos[2]);
				drivernoderef.GetTransform().SetTranslation(floatpos);
			}
			else
			{
				error_output << "Error loading driver graphics: " << partspath + "/driver/" + drivermodelname << std::endl;
			}
		}
	}

	// load wheel graphics
	const std::string wheelid[] = {"fl", "fr", "rl", "rr"};
	for (int i = 0; i < WHEEL_POSITION_SIZE; ++i)
	{
		keyed_container <DRAWABLE>::handle wheeldraw;
		if (!GenerateWheelMesh(
			carconf, wheelid[i], carpath, partspath, texsize, anisotropy, 
			topnode, textures, models, modellist, wheelnode[i], wheeldraw, error_output))
		{
			error_output << "Error generating wheel mesh for wheel " << i << std::endl;
			return false;
		}

		std::string fendermodel;
		if (carconf.GetParam("cycle-fender-"+wheelid[i]+".mesh", fendermodel))
		{
			keyed_container <DRAWABLE>::handle fenderdraw;
			std::vector<std::string> fendertex;
			if (!carconf.GetParam("cycle-fender-"+wheelid[i]+".texture", fendertex)) return false;
			LoadInto(
				NOBLEND, carpath+"/"+fendermodel, fendertex, texpath, texsize, anisotropy,
				topnode, textures, models, modellist, floatingnode[i], fenderdraw, error_output);
		}

		// set wheel positions(for widget_spinningcar)
		float pos[3];
		if (!carconf.GetParam("wheel-"+wheelid[i]+".position", pos, error_output)) return false;
		//COORDINATESYSTEMS::ConvertCarCoordinateSystemV2toV1(pos[0], pos[1], pos[2]);

		MATHVECTOR <float, 3> wheelpos(pos[0], pos[1], pos[2]);
		SCENENODE & wheelnoderef = topnode.GetNode(wheelnode[i]);
		wheelnoderef.GetTransform().SetTranslation(wheelpos);
		if (floatingnode[i].valid())
		{
			SCENENODE & floatingnoderef = topnode.GetNode(floatingnode[i]);
			floatingnoderef.GetTransform().SetTranslation(wheelpos);
		}
=======
		wheelnode.push_back(keyed_container<SCENENODE>::handle());
		floatingnode.push_back(keyed_container<SCENENODE>::handle());
		if (!LoadWheel(cfg, i->second, load_drawable, topnode,
			wheelnode.back(), floatingnode.back(), error_output)) return false;
	}
	
	// load drawables
	SCENENODE & bodynoderef = topnode.GetNode(bodynode);
	for(CONFIG::const_iterator section = cfg.begin(); section != cfg.end(); ++section)
	{
		if (section->first == "body" ||
			section->first == "light-brake" ||
			section->first == "light-reverse" ||
			section->first.find("wheel") == 0) continue;
		
		if (!load_drawable(section, bodynoderef)) return false;
>>>>>>> f78e4495
	}
	
	{
		// load brake/reverse light point light sources (optional)
		float r;
		int i = 0;
		std::string istr = "0";
		while (cfg.GetParam("light-brake-"+istr, "radius", r))
		{
<<<<<<< HEAD
			if (!LoadLight(carconf, "light-brake-" + istr, error_output)) return false;

=======
			if (!LoadLight(cfg, "light-brake-"+istr, error_output)) return false;
			
>>>>>>> f78e4495
			std::stringstream sstr;
			sstr << ++i;
			istr = sstr.str();
		}
<<<<<<< HEAD

		// load car brake graphics (optional)
		std::string brakemodelname;
		if (carconf.GetParam("light-brake.mesh", brakemodelname))
		{
			std::vector<std::string> texname;
			if (!carconf.GetParam("light-brake.texture", texname, error_output)) return false;
			if (!LoadInto(
				EMISSIVE, carpath+"/"+brakemodelname, texname, texpath, texsize, anisotropy,
				topnode.GetNode(bodynode), textures, models, modellist, bodynode, brakelights,
				error_output)) return false;
		}
		
		// load reverse lights (optional)
=======
>>>>>>> f78e4495
		i = 0;
		istr = "0";
		while (cfg.GetParam("light-reverse-"+istr, "radius", r))
		{
<<<<<<< HEAD
			if (!LoadLight(carconf, "light-reverse-" + istr, error_output)) return false;
=======
			if (!LoadLight(cfg, "light-reverse-"+istr, error_output)) return false;
>>>>>>> f78e4495

			std::stringstream sstr;
			sstr << ++i;
			istr = sstr.str();
		}
		
		// load car brake/reverse graphics (optional)
		CONFIG::const_iterator section;
		if (cfg.GetSection("light-brake", section))
		{
			if (!load_drawable(section, bodynoderef, 0, &brakelights)) return false;
		}
		if (cfg.GetSection("light-reverse", section))
		{
			if (!load_drawable(section, bodynoderef, 0, &reverselights)) return false;
		}
	}
<<<<<<< HEAD

	if (!LoadCameras(carconf, camerabounce, cameras, error_output)) return false;
	
	SetColor(carcolor[0], carcolor[1], carcolor[2]);
	
	mz_nominalmax = (GetTireMaxMz(FRONT_LEFT) + GetTireMaxMz(FRONT_RIGHT))*0.5;

=======
	
	if (!LoadCameras(cfg, camerabounce, cameras, error_output)) return false;
	
	SetColor(carcolor[0], carcolor[1], carcolor[2]);
	
>>>>>>> f78e4495
	lookbehind = false;

	return true;
}

bool CAR::LoadPhysics(
	const CONFIG & cfg,
	const std::string & carpath,
	const MATHVECTOR <float, 3> & initial_position,
	const QUATERNION <float> & initial_orientation,
	const bool defaultabs,
	const bool defaulttcs,
	MODELMANAGER & models,
	COLLISION_WORLD & world,
	std::ostream & info_output,
	std::ostream & error_output)
{
<<<<<<< HEAD
	if (!dynamics.Load(carconf, error_output)) return false;

	std::string carmodel;
	std::tr1::shared_ptr<MODEL_JOE03> modelptr;
	if (!carconf.GetParam("body.mesh", carmodel, error_output)) return false;
	if (!models.Load(carpath+"/"+carmodel, modelptr)) return false;

=======
	if (!dynamics.Load(cfg, error_output)) return false;
	
	std::string carmodel;
	std::tr1::shared_ptr<MODEL_JOE03> modelptr;
	if (!cfg.GetParam("body", "mesh", carmodel, error_output)) return false;
	if (!models.Load(carpath, carmodel, modelptr)) return false;
	
>>>>>>> f78e4495
	typedef CARDYNAMICS::T T;
	MATHVECTOR <T, 3> size;
	MATHVECTOR <T, 3> center;
	MATHVECTOR <T, 3> position;
	QUATERNION <T> orientation;

	position = initial_position;
	orientation = initial_orientation;
	size = modelptr->GetAABB().GetSize();
	center = modelptr->GetAABB().GetCenter();
	
	// fix model rotation
	modelrotation.RotateVector(size);
	modelrotation.RotateVector(center);
	
	dynamics.Init(world, size, center, position, orientation);
	dynamics.SetABS(defaultabs);
	dynamics.SetTCS(defaulttcs);
<<<<<<< HEAD

=======
	
	mz_nominalmax = (GetTireMaxMz(FRONT_LEFT) + GetTireMaxMz(FRONT_RIGHT)) * 0.5;
	
>>>>>>> f78e4495
	return true;
}

bool CAR::LoadSounds(
	const std::string & carpath,
	const std::string & carname,
	const SOUNDINFO & soundinfo,
	SOUNDMANAGER & sounds,
	std::ostream & info_output,
	std::ostream & error_output)
{
	//check for sound specification file
	CONFIG aud;
	if (aud.Load(carpath+"/"+carname+".aud"))
	{
		for (CONFIG::const_iterator i = aud.begin(); i != aud.end(); ++i)
		{
			std::string filename;
			std::tr1::shared_ptr<SOUNDBUFFER> soundptr;
			if (!aud.GetParam(i, "filename", filename, error_output)) return false;
			if (!sounds.Load(carpath, filename, soundinfo, soundptr)) return false;

			enginesounds.push_back(std::pair <ENGINESOUNDINFO, SOUNDSOURCE> ());
			ENGINESOUNDINFO & info = enginesounds.back().first;
			SOUNDSOURCE & sound = enginesounds.back().second;

			if (!aud.GetParam(i, "MinimumRPM", info.minrpm, error_output)) return false;
			if (!aud.GetParam(i, "MaximumRPM", info.maxrpm, error_output)) return false;
			if (!aud.GetParam(i, "NaturalRPM", info.naturalrpm, error_output)) return false;

			std::string powersetting;
			if (!aud.GetParam(i, "power", powersetting, error_output)) return false;
			if (powersetting == "on")
				info.power = ENGINESOUNDINFO::POWERON;
			else if (powersetting == "off")
				info.power = ENGINESOUNDINFO::POWEROFF;
			else //assume it's used in both ways
				info.power = ENGINESOUNDINFO::BOTH;

			sound.SetBuffer(soundptr);
			sound.Enable3D(true);
			sound.Loop(true);
			sound.SetGain(0);
			sound.Play();
		}

		//set blend start and end locations -- requires multiple passes
		std::map <ENGINESOUNDINFO *, ENGINESOUNDINFO *> temporary_to_actual_map;
		std::list <ENGINESOUNDINFO> poweron_sounds;
		std::list <ENGINESOUNDINFO> poweroff_sounds;
		for (std::list <std::pair <ENGINESOUNDINFO, SOUNDSOURCE> >::iterator i = enginesounds.begin(); i != enginesounds.end(); ++i)
		{
			ENGINESOUNDINFO & info = i->first;
			if (info.power == ENGINESOUNDINFO::POWERON)
			{
				poweron_sounds.push_back(info);
				temporary_to_actual_map[&poweron_sounds.back()] = &info;
			}
			else if (info.power == ENGINESOUNDINFO::POWEROFF)
			{
				poweroff_sounds.push_back(info);
				temporary_to_actual_map[&poweroff_sounds.back()] = &info;
			}
		}

		poweron_sounds.sort();
		poweroff_sounds.sort();

		//we only support 2 overlapping sounds at once each for poweron and poweroff; this
		// algorithm fails for other cases (undefined behavior)
		std::list <ENGINESOUNDINFO> * cursounds = &poweron_sounds;
		for (int n = 0; n < 2; n++)
		{
			if (n == 1)
				cursounds = &poweroff_sounds;

			for (std::list <ENGINESOUNDINFO>::iterator i = (*cursounds).begin(); i != (*cursounds).end(); ++i)
			{
				//set start blend
				if (i == (*cursounds).begin())
					i->fullgainrpmstart = i->minrpm;
				//else, the blend start has been set already by the previous iteration

				//set end blend
				std::list <ENGINESOUNDINFO>::iterator inext = i;
				inext++;
				if (inext == (*cursounds).end())
					i->fullgainrpmend = i->maxrpm;
				else
				{
					i->fullgainrpmend = inext->minrpm;
					inext->fullgainrpmstart = i->maxrpm;
				}
			}

			//now assign back to the actual infos
			for (std::list <ENGINESOUNDINFO>::iterator i = (*cursounds).begin(); i != (*cursounds).end(); ++i)
			{
				assert(temporary_to_actual_map.find(&(*i)) != temporary_to_actual_map.end());
				*temporary_to_actual_map[&(*i)] = *i;
			}
		}
	}
	else
	{
		std::tr1::shared_ptr<SOUNDBUFFER> soundptr;
		if (!sounds.Load(carpath, "engine", soundinfo, soundptr)) return false;
		enginesounds.push_back(std::pair <ENGINESOUNDINFO, SOUNDSOURCE> ());
		SOUNDSOURCE & enginesound = enginesounds.back().second;
		enginesound.SetBuffer(soundptr);
		enginesound.Enable3D(true);
		enginesound.Loop(true);
		enginesound.SetGain(0);
		enginesound.Play();
	}

	//set up tire squeal sounds
	for (int i = 0; i < 4; ++i)
	{
		std::tr1::shared_ptr<SOUNDBUFFER> soundptr;
		if (!sounds.Load(carpath, "tire_squeal", soundinfo, soundptr)) return false;
		tiresqueal[i].SetBuffer(soundptr);
		tiresqueal[i].Enable3D(true);
		tiresqueal[i].Loop(true);
		tiresqueal[i].SetGain(0);
		int samples = tiresqueal[i].GetSoundTrack().GetSoundInfo().samples;
		tiresqueal[i].SeekToSample((samples/4)*i);
		tiresqueal[i].Play();
	}

	//set up tire gravel sounds
	for (int i = 0; i < 4; ++i)
	{
		std::tr1::shared_ptr<SOUNDBUFFER> soundptr;
		if (!sounds.Load(carpath, "gravel", soundinfo, soundptr)) return false;
		gravelsound[i].SetBuffer(soundptr);
		gravelsound[i].Enable3D(true);
		gravelsound[i].Loop(true);
		gravelsound[i].SetGain(0);
		int samples = gravelsound[i].GetSoundTrack().GetSoundInfo().samples;
		gravelsound[i].SeekToSample((samples/4)*i);
		gravelsound[i].Play();
	}

	//set up tire grass sounds
	for (int i = 0; i < 4; ++i)
	{
		std::tr1::shared_ptr<SOUNDBUFFER> soundptr;
		if (!sounds.Load(carpath, "grass", soundinfo, soundptr)) return false;
		grasssound[i].SetBuffer(soundptr);
		grasssound[i].Enable3D(true);
		grasssound[i].Loop(true);
		grasssound[i].SetGain(0);
		int samples = grasssound[i].GetSoundTrack().GetSoundInfo().samples;
		grasssound[i].SeekToSample((samples/4)*i);
		grasssound[i].Play();
	}

	//set up bump sounds
	for (int i = 0; i < 4; ++i)
	{
		std::tr1::shared_ptr<SOUNDBUFFER> soundptr;
		if (i >= 2)
		{
			if (!sounds.Load(carpath, "bump_rear", soundinfo, soundptr)) return false;
		}
		else
		{
			if (!sounds.Load(carpath, "bump_front", soundinfo, soundptr)) return false;
		}
		tirebump[i].SetBuffer(soundptr);
		tirebump[i].Enable3D(true);
		tirebump[i].Loop(false);
		tirebump[i].SetGain(1.0);
	}

	//set up crash sound
	{
		std::tr1::shared_ptr<SOUNDBUFFER> soundptr;
		if (!sounds.Load(carpath, "crash", soundinfo, soundptr)) return false;
		crashsound.SetBuffer(soundptr);
		crashsound.Enable3D(true);
		crashsound.Loop(false);
		crashsound.SetGain(1.0);
	}

	//set up gear sound
	{
		std::tr1::shared_ptr<SOUNDBUFFER> soundptr;
		if (!sounds.Load(carpath, "gear", soundinfo, soundptr)) return false;
		gearsound.SetBuffer(soundptr);
		gearsound.Enable3D(true);
		gearsound.Loop(false);
		gearsound.SetGain(1.0);
	}

	//set up brake sound
	{
		std::tr1::shared_ptr<SOUNDBUFFER> soundptr;
		if (!sounds.Load(carpath, "brake", soundinfo, soundptr)) return false;
		brakesound.SetBuffer(soundptr);
		brakesound.Enable3D(true);
		brakesound.Loop(false);
		brakesound.SetGain(1.0);
	}

	//set up handbrake sound
	{
		std::tr1::shared_ptr<SOUNDBUFFER> soundptr;
		if (!sounds.Load(carpath, "handbrake", soundinfo, soundptr)) return false;
		handbrakesound.SetBuffer(soundptr);
		handbrakesound.Enable3D(true);
		handbrakesound.Loop(false);
		handbrakesound.SetGain(1.0);
	}

	{
		std::tr1::shared_ptr<SOUNDBUFFER> soundptr;
		if (!sounds.Load(carpath, "wind", soundinfo, soundptr)) return false;
		roadnoise.SetBuffer(soundptr);
		roadnoise.Enable3D(true);
		roadnoise.Loop(true);
		roadnoise.SetGain(0);
		roadnoise.SetPitch(1.0);
		roadnoise.Play();
	}

	return true;
}

void CAR::SetColor(float r, float g, float b)
{
	SCENENODE & bodynoderef = topnode.GetNode(bodynode);
	keyed_container<DRAWABLE> & car_noblend = bodynoderef.GetDrawlist().car_noblend;
	for (keyed_container<DRAWABLE>::iterator i = car_noblend.begin(); i != car_noblend.end(); ++i)
	{
		i->SetColor(r, g, b, 1);
	}
}

void CAR::SetPosition(const MATHVECTOR <float, 3> & new_position)
{
	MATHVECTOR <double,3> newpos;
	newpos = new_position;
	dynamics.SetPosition(newpos);

	dynamics.AlignWithGround();

	QUATERNION <float> rot;
	rot = dynamics.GetOrientation();

	cameras.Active()->Reset(newpos, rot);
}

void CAR::UpdateGraphics()
{
	if (!bodynode.valid())
		return;
	
	MATHVECTOR <float, 3> vec;
	vec = dynamics.GetPosition();
	SCENENODE & bodynoderef = topnode.GetNode(bodynode);
	bodynoderef.GetTransform().SetTranslation(vec);
	
	vec = dynamics.GetCenterOfMassPosition();
	roadnoise.SetPosition(vec[0],vec[1],vec[2]);
	crashsound.SetPosition(vec[0],vec[1],vec[2]);
	gearsound.SetPosition(vec[0],vec[1],vec[2]);
	brakesound.SetPosition(vec[0],vec[1],vec[2]);
	handbrakesound.SetPosition(vec[0],vec[1],vec[2]);
	
	QUATERNION <float> quat;
	quat = dynamics.GetOrientation();
	quat = quat * modelrotation;
	bodynoderef.GetTransform().SetRotation(quat);
	
	for (int i = 0; i < WHEEL_POSITION_SIZE; ++i)
	{
		vec = dynamics.GetWheelPosition(WHEEL_POSITION(i));
		SCENENODE & wheelnoderef = topnode.GetNode(wheelnode[i]);
		wheelnoderef.GetTransform().SetTranslation(vec);
		tirebump[i].SetPosition(vec[0],vec[1],vec[2]);

		QUATERNION <float> wheelquat;
		wheelquat = dynamics.GetWheelOrientation(WHEEL_POSITION(i));
		wheelquat = wheelquat * modelrotation;
		wheelnoderef.GetTransform().SetRotation(wheelquat);
		
		if (floatingnode[i].valid())
		{
			SCENENODE & floatingnoderef = topnode.GetNode(floatingnode[i]);
			floatingnoderef.GetTransform().SetTranslation(vec);

			QUATERNION <float> floatquat;
			floatquat = dynamics.GetUprightOrientation(WHEEL_POSITION(i));
			floatquat = floatquat * modelrotation;
			floatingnoderef.GetTransform().SetRotation(floatquat);
		}
	}

	// update brake/reverse lights
	if (brakelights.valid())
	{
		GetDrawlist(bodynoderef, EMISSIVE).get(brakelights).SetDrawEnable(applied_brakes > 0);
	}
	for (std::list <LIGHT>::iterator i = lights.begin(); i != lights.end(); i++)
	{
		SCENENODE & node = bodynoderef.GetNode(i->node);
		DRAWABLE & draw = GetDrawlist(node, OMNI).get(i->draw);
		draw.SetDrawEnable(applied_brakes > 0);
	}
	if (reverselights.valid())
	{
		GetDrawlist(bodynoderef, EMISSIVE).get(reverselights).SetDrawEnable(GetGear() < 0);
	}
}

void CAR::UpdateCameras(float dt)
{
	MATHVECTOR <float, 3> pos = dynamics.GetPosition();
	MATHVECTOR <float, 3> acc = dynamics.GetLastBodyForce() / dynamics.GetMass();
	
	QUATERNION <float> rot;
	rot = dynamics.GetOrientation();
	
	// reverse the camera direction
	if (lookbehind)
	{
		rot.Rotate(M_PI, 0, 0, 1);
	}
	
	cameras.Active()->Update(pos, rot, acc, dt);
}

void CAR::Update(double dt)
{
	dynamics.Update();
	UpdateGraphics();
	UpdateCameras(dt);
	UpdateSounds(dt);
}

void CAR::GetSoundList(std::list <SOUNDSOURCE *> & outputlist)
{
	for (std::list <std::pair <ENGINESOUNDINFO, SOUNDSOURCE> >::iterator i =
		enginesounds.begin(); i != enginesounds.end(); ++i)
	{
		outputlist.push_back(&i->second);
	}

	for (int i = 0; i < 4; i++)
		outputlist.push_back(&tiresqueal[i]);

	for (int i = 0; i < 4; i++)
		outputlist.push_back(&grasssound[i]);

	for (int i = 0; i < 4; i++)
		outputlist.push_back(&gravelsound[i]);

	for (int i = 0; i < 4; i++)
		outputlist.push_back(&tirebump[i]);

	outputlist.push_back(&crashsound);

	outputlist.push_back(&gearsound);

	outputlist.push_back(&brakesound);

	outputlist.push_back(&handbrakesound);

	outputlist.push_back(&roadnoise);
}

void CAR::GetEngineSoundList(std::list <SOUNDSOURCE *> & outputlist)
{
	for (std::list <std::pair <ENGINESOUNDINFO, SOUNDSOURCE> >::iterator i =
		enginesounds.begin(); i != enginesounds.end(); ++i)
	{
		outputlist.push_back(&i->second);
	}
}

void CAR::HandleInputs(const std::vector <float> & inputs, float dt)
{
	assert(inputs.size() == CARINPUT::INVALID); //this looks weird, but it ensures that our inputs vector contains exactly one item per input

	//std::cout << "Throttle: " << inputs[CARINPUT::THROTTLE] << std::endl;
	//std::cout << "Shift up: " << inputs[CARINPUT::SHIFT_UP] << std::endl;

	// recover from a rollover
	if(inputs[CARINPUT::ROLLOVER_RECOVER])
		dynamics.RolloverRecover();

	//set brakes
	dynamics.SetBrake(inputs[CARINPUT::BRAKE]);
	dynamics.SetHandBrake(inputs[CARINPUT::HANDBRAKE]);

	//do steering
	float steer_value = inputs[CARINPUT::STEER_RIGHT];
	if (std::abs(inputs[CARINPUT::STEER_LEFT]) > std::abs(inputs[CARINPUT::STEER_RIGHT])) //use whichever control is larger
		steer_value = -inputs[CARINPUT::STEER_LEFT];
	dynamics.SetSteering(steer_value);
	last_steer = steer_value;

    //start the engine if requested
	if (inputs[CARINPUT::START_ENGINE])
		dynamics.StartEngine();

	//do shifting
	int gear_change = 0;
	if (inputs[CARINPUT::SHIFT_UP] == 1.0)
		gear_change = 1;
	if (inputs[CARINPUT::SHIFT_DOWN] == 1.0)
		gear_change = -1;
	int cur_gear = dynamics.GetTransmission().GetGear();
	int new_gear = cur_gear + gear_change;

	if (inputs[CARINPUT::REVERSE])
		new_gear = -1;
	if (inputs[CARINPUT::NEUTRAL])
		new_gear = 0;
	if (inputs[CARINPUT::FIRST_GEAR])
		new_gear = 1;
	if (inputs[CARINPUT::SECOND_GEAR])
		new_gear = 2;
	if (inputs[CARINPUT::THIRD_GEAR])
		new_gear = 3;
	if (inputs[CARINPUT::FOURTH_GEAR])
		new_gear = 4;
	if (inputs[CARINPUT::FIFTH_GEAR])
		new_gear = 5;
	if (inputs[CARINPUT::SIXTH_GEAR])
		new_gear = 6;

	applied_brakes = inputs[CARINPUT::BRAKE];

	float throttle = inputs[CARINPUT::THROTTLE];
	float clutch = 1 - inputs[CARINPUT::CLUTCH];

	dynamics.ShiftGear(new_gear);
	dynamics.SetThrottle(throttle);
	dynamics.SetClutch(clutch);

	//do driver aid toggles
	if (inputs[CARINPUT::ABS_TOGGLE])
		dynamics.SetABS(!dynamics.GetABSEnabled());
	if (inputs[CARINPUT::TCS_TOGGLE])
		dynamics.SetTCS(!dynamics.GetTCSEnabled());

	// check for rear view button
	if (inputs[CARINPUT::REAR_VIEW])
	{
		lookbehind = true;
	}
	else
	{
		lookbehind = false;
	}

	//update brake sound
	{
		if (inputs[CARINPUT::BRAKE] > 0 && !brakesound_check)
		{
			if (!brakesound.Audible())
			{
				float gain = 0.1;
				brakesound.SetGain(gain);
				brakesound.Stop();
				brakesound.Play();
			}
			brakesound_check = true;
		}
		if(inputs[CARINPUT::BRAKE] <= 0)
			brakesound_check = false;
	}

	//update handbrake sound
	{
		if (inputs[CARINPUT::HANDBRAKE] > 0 && !handbrakesound_check)
		{
			if (!handbrakesound.Audible())
			{
				float gain = 0.1;
				handbrakesound.SetGain(gain);
				handbrakesound.Stop();
				handbrakesound.Play();
			}
			handbrakesound_check = true;
		}
		if(inputs[CARINPUT::HANDBRAKE] <= 0)
			handbrakesound_check = false;
	}
}

void CAR::UpdateSounds(float dt)
{
	//update engine sounds
	float rpm = GetEngineRPM();
	float throttle = dynamics.GetEngine().GetThrottle();

	const MATHVECTOR <double, 3> & engine_pos = dynamics.GetEnginePosition();

	float total_gain = 0.0;
	std::list <std::pair <SOUNDSOURCE *, float> > gainlist;

	float loudest = 0.0; //for debugging

	for (std::list <std::pair <ENGINESOUNDINFO, SOUNDSOURCE> >::iterator i = enginesounds.begin(); i != enginesounds.end(); ++i)
	{
		ENGINESOUNDINFO & info = i->first;
		SOUNDSOURCE & sound = i->second;

		float gain = 1.0;

		if (rpm < info.minrpm)
			gain = 0;
		else if (rpm < info.fullgainrpmstart && info.fullgainrpmstart > info.minrpm)
			gain *= (rpm - info.minrpm)/(info.fullgainrpmstart-info.minrpm);

		if (rpm > info.maxrpm)
			gain = 0;
		else if (rpm > info.fullgainrpmend && info.fullgainrpmend < info.maxrpm)
			gain *= 1.0-(rpm - info.fullgainrpmend)/(info.maxrpm-info.fullgainrpmend);

		if (info.power == ENGINESOUNDINFO::BOTH)
			gain *= throttle * 0.5 + 0.5;
		else if (info.power == ENGINESOUNDINFO::POWERON)
			gain *= throttle;
		else if (info.power == ENGINESOUNDINFO::POWEROFF)
			gain *= (1.0-throttle);

		total_gain += gain;
		if (gain > loudest)
			loudest = gain;
		gainlist.push_back(std::pair <SOUNDSOURCE *, float> (&sound, gain));

		float pitch = rpm / info.naturalrpm;
		sound.SetPitch(pitch);

		sound.SetPosition(engine_pos[0], engine_pos[1], engine_pos[2]);
	}

	//normalize gains
	assert(total_gain >= 0.0);
	for (std::list <std::pair <SOUNDSOURCE *, float> >::iterator i = gainlist.begin(); i != gainlist.end(); ++i)
	{
		if (total_gain == 0.0)
			i->first->SetGain(0.0);
		else if (enginesounds.size() == 1 && enginesounds.back().first.power == ENGINESOUNDINFO::BOTH)
			i->first->SetGain(i->second);
		else
			i->first->SetGain(i->second/total_gain);

		//if (i->second == loudest) std::cout << i->first->GetSoundTrack().GetName() << ": " << i->second << std::endl;
	}

	//update tire squeal sounds
	for (int i = 0; i < 4; i++)
	{
		// make sure we don't get overlap
		gravelsound[i].SetGain(0.0);
		grasssound[i].SetGain(0.0);
		tiresqueal[i].SetGain(0.0);

		float squeal = GetTireSquealAmount(WHEEL_POSITION(i));
		float maxgain = 0.3;
		float pitchvariation = 0.4;

		SOUNDSOURCE * thesound;
		const TRACKSURFACE & surface = dynamics.GetWheelContact(WHEEL_POSITION(i)).GetSurface();
		if (surface.type == TRACKSURFACE::ASPHALT)
		{
			thesound = tiresqueal;
		}
		else if (surface.type == TRACKSURFACE::GRASS)
		{
			thesound = grasssound;
			maxgain = 0.4; // up the grass sound volume a little
		}
		else if (surface.type == TRACKSURFACE::GRAVEL)
		{
			thesound = gravelsound;
			maxgain = 0.4;
		}
		else if (surface.type == TRACKSURFACE::CONCRETE)
		{
			thesound = tiresqueal;
			maxgain = 0.3;
			pitchvariation = 0.25;
		}
		else if (surface.type == TRACKSURFACE::SAND)
		{
			thesound = grasssound;
			maxgain = 0.25; // quieter for sand
			pitchvariation = 0.25;
		}
		else
		{
			thesound = tiresqueal;
			maxgain = 0.0;
		}

		// set the sound position
		MATHVECTOR <float, 3> vec;
		vec = dynamics.GetWheelPosition(WHEEL_POSITION(i));
		thesound[i].SetPosition(vec[0], vec[1], vec[2]);

		MATHVECTOR <float, 3> groundvel;
		groundvel = dynamics.GetWheelVelocity(WHEEL_POSITION(i));
		thesound[i].SetGain(squeal*maxgain);
		float pitch = (groundvel.Magnitude()-5.0)*0.1;
		if (pitch < 0)
			pitch = 0;
		if (pitch > 1)
			pitch = 1;
		pitch = 1.0 - pitch;
		pitch *= pitchvariation;
		pitch = pitch + (1.0-pitchvariation);
		if (pitch < 0.1)
			pitch = 0.1;
		if (pitch > 4.0)
			pitch = 4.0;
		thesound[i].SetPitch(pitch);
	}

	//update road noise sound
	{
		MATHVECTOR <float, 3> vel;
		vel = dynamics.GetVelocity();
		float gain = vel.Magnitude();
		if (gain < 0)
			gain = -gain;
		gain *= 0.02;
		gain *= gain;
		if (gain > 1.0)	gain = 1.0;
		roadnoise.SetGain(gain);
		//std::cout << gain << std::endl;
	}

	//update bump noise sound
	{
		for (int i = 0; i < 4; i++)
		{
//			suspensionbumpdetection[i].Update(
//				dynamics.GetSuspension(WHEEL_POSITION(i)).GetVelocity(),
//				dynamics.GetSuspension(WHEEL_POSITION(i)).GetDisplacementFraction(),
//				dt);
			if (suspensionbumpdetection[i].JustSettled())
			{
				float bumpsize = suspensionbumpdetection[i].GetTotalBumpSize();

				const float breakevenms = 5.0;
				float gain = bumpsize * GetSpeed() / breakevenms;
				if (gain > 1)
					gain = 1;
				if (gain < 0)
					gain = 0;

				if (gain > 0 && !tirebump[i].Audible())
				{
					tirebump[i].SetGain(gain);
					tirebump[i].Stop();
					tirebump[i].Play();
				}
			}
		}
	}

	//update crash sound
	{
		crashdetection.Update(GetSpeed(), dt);
		float crashdecel = crashdetection.GetMaxDecel();
		if (crashdecel > 0)
		{
			const float mingainat = 500;
			const float maxgainat = 3000;
			const float mingain = 0.1;
			float gain = (crashdecel-mingainat)/(maxgainat-mingainat);
			if (gain > 1)
				gain = 1;
			if (gain < mingain)
				gain = mingain;

			//std::cout << crashdecel << ", gain: " << gain << std::endl;

			if (!crashsound.Audible())
			{
				crashsound.SetGain(gain);
				crashsound.Stop();
				crashsound.Play();
			}
		}
	}

	//update gear sound
	{
		if (gearsound_check != GetGear())
		{
			float gain = 0.0;
			if (GetEngineRPM() != 0.0)
				gain = GetEngineRPMLimit() / GetEngineRPM();
			if (gain > 0.05)
				gain = 0.05;
			if (gain < 0.025)
				gain = 0.025;

			if (!gearsound.Audible())
			{
				gearsound.SetGain(gain);
				gearsound.Stop();
				gearsound.Play();
			}
			gearsound_check = GetGear();
		}
	}
}

float CAR::GetFeedback()
{
	return dynamics.GetFeedback() / (mz_nominalmax * 0.025);
}

float CAR::GetTireSquealAmount(WHEEL_POSITION i) const
{
	const TRACKSURFACE & surface = dynamics.GetWheelContact(WHEEL_POSITION(i)).GetSurface();
	if (surface.type == TRACKSURFACE::NONE)
		return 0;

	MATHVECTOR <float, 3> groundvel;
	groundvel = dynamics.GetWheelVelocity(WHEEL_POSITION(i));
	QUATERNION <float> wheelspace;
	wheelspace = dynamics.GetUprightOrientation(WHEEL_POSITION(i));
	(-wheelspace).RotateVector(groundvel);
	float wheelspeed = dynamics.GetWheel(WHEEL_POSITION(i)).GetAngularVelocity()*dynamics.GetTire(WHEEL_POSITION(i)).GetRadius();
	groundvel[0] -= wheelspeed;
	groundvel[1] *= 2.0;
	groundvel[2] = 0;
	float squeal = (groundvel.Magnitude() - 3.0) * 0.2;

	double slide = dynamics.GetTire(i).GetSlide() / dynamics.GetTire(i).GetIdealSlide();
	double slip = dynamics.GetTire(i).GetSlip() / dynamics.GetTire(i).GetIdealSlip();
	double maxratio = std::max(std::abs(slide), std::abs(slip));
	float squealfactor = std::max(0.0, maxratio - 1.0);
	squeal *= squealfactor;
	if (squeal < 0) squeal = 0;
	if (squeal > 1) squeal = 1;

	return squeal;
}

void CAR::EnableGlass(bool enable)
{
<<<<<<< HEAD
	if (!glassdraw.valid())
		return;

=======
>>>>>>> f78e4495
	SCENENODE & bodynoderef = topnode.GetNode(bodynode);
	keyed_container<DRAWABLE> & normal_blend = bodynoderef.GetDrawlist().normal_blend;
	for (keyed_container<DRAWABLE>::iterator i = normal_blend.begin(); i != normal_blend.end(); ++i)
	{
		i->SetDrawEnable(enable);
	}
}

bool CAR::Serialize(joeserialize::Serializer & s)
{
	_SERIALIZE_(s,dynamics);
	_SERIALIZE_(s,last_steer);
	return true;
}<|MERGE_RESOLUTION|>--- conflicted
+++ resolved
@@ -236,44 +236,21 @@
 	keyed_container<SCENENODE>::handle & floatingnode,
 	std::ostream & error_output)
 {
-<<<<<<< HEAD
-	output_scenenode = topnode.AddNode();
-	SCENENODE & node = topnode.GetNode(output_scenenode);
-
-	std::string orientation;
-	carconf.GetParam("wheel-"+id+".orientation", orientation, error_output);
-
-	// tire parameters
-	std::string tiresize;
-	CARTIRESIZE<float> tire;
-	if (!carconf.GetParam("tire-"+id+".size", tiresize, error_output)) return false;
-	if (!tire.Parse(tiresize, error_output)) return false;
-	float aspectRatio = tire.aspect_ratio * 100.f;
-	float rim_diameter = (tire.radius - tire.sidewall_width * tire.aspect_ratio) * 2.f;
-	float rim_width = tire.sidewall_width;
-	float sectionWidth_mm = tire.sidewall_width * 1000.f;
-	float rimDiameter_in = rim_diameter / 0.0254f;
-
-	// create tire
-	std::vector<std::string> tiretexname;
-	if (!carconf.GetParam("tire-"+id+".texture", tiretexname, error_output)) return false;
-=======
 	MODELMANAGER & models = load_drawable.models;
-	
+
 	CONFIG::const_iterator wheelsect;
 	if (!cfg.GetSection(wheelname, wheelsect, error_output)) return false;
-	
+
 	std::string tirename, tiredim;
 	CONFIG::const_iterator tiresect;
 	if (!cfg.GetParam(wheelsect, "tire", tirename, error_output)) return false;
 	if (!cfg.GetSection(tirename, tiresect, error_output)) return false;
 	if (!cfg.GetParam(tiresect, "size", tiredim, error_output)) return false;
-	
+
 	std::string brakename;
 	CONFIG::const_iterator brakesect;
 	if (!cfg.GetParam(wheelsect, "brake", brakename, error_output)) return false;
 	if (!cfg.GetSection(brakename, brakesect, error_output)) return false;
->>>>>>> f78e4495
 	
 	// load wheel
 	std::string meshname;
@@ -283,31 +260,8 @@
 	if (!cfg.GetParam(wheelsect, "texture", texname, error_output)) return false;
 	if (!models.Get(load_drawable.path, meshname+tiredim, it))
 	{
-<<<<<<< HEAD
-		VERTEXARRAY output_varray;
-		MESHGEN::mg_tire(output_varray, sectionWidth_mm, aspectRatio, rimDiameter_in);
-		//output_varray.Rotate(-M_PI_2, 0, 0, 1);
-		if (orientation != "left") output_varray.Scale(-1, 1, 1); // mirror mesh
-
-		tiremodel.reset(new MODEL_JOE03());
-		tiremodel->SetVertexArray(output_varray);
-		tiremodel->GenerateMeshMetrics();
-		tiremodel->GenerateListID(error_output);
-		models.Set(tiremodelname, tiremodel);
-	}
-	if (!LoadInto(
-		NOBLEND, tiremodelname, tiretexname, partspath + "/tire/textures/", texsize, anisotropy,
-		node, textures, models, modellist, output_scenenode, output_drawable,
-		error_output)) return false;
-
-	// wheel parameters
-	std::string rimmodelname;
-	std::vector<std::string> wheeltexname;
-	if (!carconf.GetParam("wheel-"+id+".mesh", rimmodelname, error_output)) return false;
-	if (!carconf.GetParam("wheel-"+id+".texture", wheeltexname, error_output)) return false;
-=======
 		if (!models.Load(load_drawable.path, meshname, it)) return false;
-		
+
 		std::vector<float> d;
 		std::stringstream s(tiredim);
 		s >> d;
@@ -327,7 +281,7 @@
 		models.Set(it->first+tiredim, temp);
 	}
 	if (!load_drawable(meshname+tiredim, texname, wheelsect, topnode, &wheelnode)) return false;
-	
+
 	// load tire
 	texname.clear();
 	if (!cfg.GetParam(tiresect, "texture", texname, error_output)) return false;
@@ -347,64 +301,11 @@
 		models.Set("tire"+tiredim, temp);
 	}
 	if (!load_drawable("tire"+tiredim, texname, tiresect, topnode.GetNode(wheelnode))) return false;
->>>>>>> f78e4495
 	
 	// load fender (optional)
 	std::string fendername;
 	if (cfg.GetParam(wheelsect, "fender", fendername))
 	{
-<<<<<<< HEAD
-		std::string modelname(carpath + "/" + rimmodelname);
-		if (!std::ifstream((models.GetPath() + "/" + modelname).c_str()))
-		{
-			modelname = partspath + "/wheel/" + rimmodelname;
-			wheeltexpath = partspath + "/wheel/textures/";
-			wheelmodelname = rimmodelname + tiresize + orientation;
-		}
-		if (!models.Get(wheelmodelname, wheelmodel))
-		{
-			// load wheel mesh, scale and translate(wheel model offset rim_width/2)
-			std::tr1::shared_ptr<MODEL_JOE03> temp;
-			if (!models.Load(modelname, temp)) return false;
-
-			// create a new wheel model
-			wheelmodel.reset(new MODEL_JOE03());
-			wheelmodel->SetVertexArray(temp->GetVertexArray());
-			wheelmodel->Translate(-0.75 * 0.5, 0, 0);
-			wheelmodel->Scale(rim_width, rim_diameter, rim_diameter);
-			
-			// create wheel rim
-			const float flangeDisplacement_mm = 10;
-			VERTEXARRAY varray;
-			MESHGEN::mg_rim(varray, sectionWidth_mm, aspectRatio, rimDiameter_in, flangeDisplacement_mm);
-			//rim_varray.Rotate(-M_PI_2, 0, 0, 1);
-
-			// add rim to wheel mesh
-			varray = varray + wheelmodel->GetVertexArray();
-			if (orientation != "left") varray.Scale(-1, 1, 1); // mirror mesh
-
-			wheelmodel->SetVertexArray(varray);
-			wheelmodel->GenerateMeshMetrics();
-			wheelmodel->GenerateListID(error_output);
-			models.Set(wheelmodelname, wheelmodel);
-		}
-	}
-	keyed_container <DRAWABLE>::handle wheeldraw;
-	if (!LoadInto(
-		NOBLEND, wheelmodelname, wheeltexname, wheeltexpath, texsize, anisotropy,
-		node, textures, models, modellist, output_scenenode, wheeldraw,
-		error_output)) return false;
-
-	// create brake rotor(optional)
-	std::string radius;
-	std::vector<std::string> rotortexname;
-	if (!carconf.GetParam("brake-"+id+".texture", rotortexname)) return true;
-	if (!carconf.GetParam("brake-"+id+".radius", radius, error_output)) return false;
-
-	std::tr1::shared_ptr<MODEL_JOE03> brakemodel;
-	std::string rotorname("rotor"+radius+orientation);
-	if (!models.Get(rotorname, brakemodel))
-=======
 		CONFIG::const_iterator fendersect;
 		if (!cfg.GetSection(fendername, fendersect, error_output)) return false;
 		
@@ -414,36 +315,26 @@
 		MATHVECTOR<float, 3> pos = topnode.GetNode(wheelnode).GetTransform().GetTranslation();
 		topnode.GetNode(floatingnode).GetTransform().SetTranslation(pos);
 	}
-	
+
 	// load brake (optional)
 	texname.clear();
 	std::string radius;
 	cfg.GetParam(brakesect, "radius", radius);
 	if (!cfg.GetParam(brakesect, "texture", texname)) return true;
 	if (!models.Get("", "brake"+radius, it))
->>>>>>> f78e4495
 	{
 		float r;
 		std::stringstream s(radius);
 		s >> r;
 		float diameter_mm = r * 2 * 1000;
-<<<<<<< HEAD
-		float thickness_mm = 25;
-
-		VERTEXARRAY rotor_varray;
-		MESHGEN::mg_brake_rotor(&rotor_varray, diameter_mm, thickness_mm);
-		if (orientation != "left") rotor_varray.Scale(-1, 1, 1); // mirror mesh
-		//rotor_varray->Rotate(-M_PI_2, 0, 0, 1);
-=======
 		float thickness_mm = 0.025 * 1000;
-		
+
 		VERTEXARRAY varray;
 		std::tr1::shared_ptr<MODEL_JOE03> temp(new MODEL_JOE03());
 		MESHGEN::mg_brake_rotor(varray, diameter_mm, thickness_mm);
 		temp->SetVertexArray(varray);
 		temp->GenerateMeshMetrics();
 		temp->GenerateListID(error_output);
->>>>>>> f78e4495
 		
 		models.Set("brake"+radius, temp);
 	}
@@ -542,24 +433,12 @@
 	const std::string & name,
 	std::ostream & error_output)
 {
-<<<<<<< HEAD
-	float pos[] = {0, 0, 0};
-	float col[] = {0, 0, 0};
-	float size;
-	if (!cfg.GetParam(name + ".position", pos, error_output)) return false;
-	if (!cfg.GetParam(name + ".color", col, error_output)) return false;
-	if (!cfg.GetParam(name + ".radius", size, error_output)) return false;
-
-//	COORDINATESYSTEMS::ConvertCarCoordinateSystemV2toV1(pos[0], pos[1], pos[2]);
-
-=======
 	float radius;
 	std::vector<float> pos(3, 0.0), col(3, 0.0);
 	if (!cfg.GetParam(name, "position", pos, error_output)) return false;
 	if (!cfg.GetParam(name, "color", col, error_output)) return false;
 	if (!cfg.GetParam(name, "radius", radius, error_output)) return false;
-	
->>>>>>> f78e4495
+
 	lights.push_back(LIGHT());
 	SCENENODE & bodynoderef = topnode.GetNode(bodynode);
 	lights.back().node = bodynoderef.AddNode();
@@ -617,100 +496,12 @@
 	if (!cfg.GetSection("wheel", is, error_output)) return false;
 	for (CONFIG::SECTION::const_iterator i = is->second.begin(); i != is->second.end(); ++i)
 	{
-<<<<<<< HEAD
-		keyed_container <DRAWABLE>::handle interiordraw;
-		std::vector<std::string> texname;
-		if (!carconf.GetParam("interior.texture", texname, error_output)) return false;
-		if (!LoadInto(
-			NOBLEND, carpath+"/"+intmodelname, texname, texpath, texsize, anisotropy,
-			topnode.GetNode(bodynode), textures, models, modellist, bodynode, interiordraw,
-			error_output)) return false;
-	}
-
-	//load car glass graphics (optional)
-	std::string glassmodelname;
-	if (carconf.GetParam("glass.mesh", glassmodelname))
-	{
-		std::vector<std::string> texname;
-		if (!carconf.GetParam("glass.texture", texname, error_output)) return false;
-		if (!LoadInto(
-			BLEND, carpath+"/"+glassmodelname, texname, texpath, texsize, anisotropy,
-			topnode.GetNode(bodynode), textures, models, modellist, bodynode, glassdraw,
-			error_output)) return false;
-	}
-
-	// load driver graphics (optional)
-	if (loaddriver)
-	{
-		std::string drivermodelname;
-		if (carconf.GetParam("driver.mesh", drivermodelname))
-		{
-			keyed_container <DRAWABLE>::handle driverdraw;
-			std::vector<std::string> texname;
-			if (!carconf.GetParam("driver.texture", texname, error_output)) return false;
-			if (LoadInto(
-				NOBLEND, partspath+"/driver/"+drivermodelname, texname, partspath+"/driver/textures/", texsize, anisotropy,
-				topnode.GetNode(bodynode), textures, models, modellist, drivernode, driverdraw,
-				error_output))
-			{
-				float pos[3] = {0, 0, 0};
-				if (!carconf.GetParam("driver.position", pos, error_output)) return false;
-				//COORDINATESYSTEMS::ConvertCarCoordinateSystemV2toV1(pos[0], pos[1], pos[2]);
-				SCENENODE & drivernoderef = topnode.GetNode(bodynode).GetNode(drivernode);
-				MATHVECTOR <float, 3> floatpos(pos[0], pos[1], pos[2]);
-				drivernoderef.GetTransform().SetTranslation(floatpos);
-			}
-			else
-			{
-				error_output << "Error loading driver graphics: " << partspath + "/driver/" + drivermodelname << std::endl;
-			}
-		}
-	}
-
-	// load wheel graphics
-	const std::string wheelid[] = {"fl", "fr", "rl", "rr"};
-	for (int i = 0; i < WHEEL_POSITION_SIZE; ++i)
-	{
-		keyed_container <DRAWABLE>::handle wheeldraw;
-		if (!GenerateWheelMesh(
-			carconf, wheelid[i], carpath, partspath, texsize, anisotropy, 
-			topnode, textures, models, modellist, wheelnode[i], wheeldraw, error_output))
-		{
-			error_output << "Error generating wheel mesh for wheel " << i << std::endl;
-			return false;
-		}
-
-		std::string fendermodel;
-		if (carconf.GetParam("cycle-fender-"+wheelid[i]+".mesh", fendermodel))
-		{
-			keyed_container <DRAWABLE>::handle fenderdraw;
-			std::vector<std::string> fendertex;
-			if (!carconf.GetParam("cycle-fender-"+wheelid[i]+".texture", fendertex)) return false;
-			LoadInto(
-				NOBLEND, carpath+"/"+fendermodel, fendertex, texpath, texsize, anisotropy,
-				topnode, textures, models, modellist, floatingnode[i], fenderdraw, error_output);
-		}
-
-		// set wheel positions(for widget_spinningcar)
-		float pos[3];
-		if (!carconf.GetParam("wheel-"+wheelid[i]+".position", pos, error_output)) return false;
-		//COORDINATESYSTEMS::ConvertCarCoordinateSystemV2toV1(pos[0], pos[1], pos[2]);
-
-		MATHVECTOR <float, 3> wheelpos(pos[0], pos[1], pos[2]);
-		SCENENODE & wheelnoderef = topnode.GetNode(wheelnode[i]);
-		wheelnoderef.GetTransform().SetTranslation(wheelpos);
-		if (floatingnode[i].valid())
-		{
-			SCENENODE & floatingnoderef = topnode.GetNode(floatingnode[i]);
-			floatingnoderef.GetTransform().SetTranslation(wheelpos);
-		}
-=======
 		wheelnode.push_back(keyed_container<SCENENODE>::handle());
 		floatingnode.push_back(keyed_container<SCENENODE>::handle());
 		if (!LoadWheel(cfg, i->second, load_drawable, topnode,
 			wheelnode.back(), floatingnode.back(), error_output)) return false;
 	}
-	
+
 	// load drawables
 	SCENENODE & bodynoderef = topnode.GetNode(bodynode);
 	for(CONFIG::const_iterator section = cfg.begin(); section != cfg.end(); ++section)
@@ -719,9 +510,8 @@
 			section->first == "light-brake" ||
 			section->first == "light-reverse" ||
 			section->first.find("wheel") == 0) continue;
-		
+
 		if (!load_drawable(section, bodynoderef)) return false;
->>>>>>> f78e4495
 	}
 	
 	{
@@ -731,43 +521,17 @@
 		std::string istr = "0";
 		while (cfg.GetParam("light-brake-"+istr, "radius", r))
 		{
-<<<<<<< HEAD
-			if (!LoadLight(carconf, "light-brake-" + istr, error_output)) return false;
-
-=======
 			if (!LoadLight(cfg, "light-brake-"+istr, error_output)) return false;
-			
->>>>>>> f78e4495
+
 			std::stringstream sstr;
 			sstr << ++i;
 			istr = sstr.str();
 		}
-<<<<<<< HEAD
-
-		// load car brake graphics (optional)
-		std::string brakemodelname;
-		if (carconf.GetParam("light-brake.mesh", brakemodelname))
-		{
-			std::vector<std::string> texname;
-			if (!carconf.GetParam("light-brake.texture", texname, error_output)) return false;
-			if (!LoadInto(
-				EMISSIVE, carpath+"/"+brakemodelname, texname, texpath, texsize, anisotropy,
-				topnode.GetNode(bodynode), textures, models, modellist, bodynode, brakelights,
-				error_output)) return false;
-		}
-		
-		// load reverse lights (optional)
-=======
->>>>>>> f78e4495
 		i = 0;
 		istr = "0";
 		while (cfg.GetParam("light-reverse-"+istr, "radius", r))
 		{
-<<<<<<< HEAD
-			if (!LoadLight(carconf, "light-reverse-" + istr, error_output)) return false;
-=======
 			if (!LoadLight(cfg, "light-reverse-"+istr, error_output)) return false;
->>>>>>> f78e4495
 
 			std::stringstream sstr;
 			sstr << ++i;
@@ -785,21 +549,11 @@
 			if (!load_drawable(section, bodynoderef, 0, &reverselights)) return false;
 		}
 	}
-<<<<<<< HEAD
-
-	if (!LoadCameras(carconf, camerabounce, cameras, error_output)) return false;
+
+	if (!LoadCameras(cfg, camerabounce, cameras, error_output)) return false;
 	
 	SetColor(carcolor[0], carcolor[1], carcolor[2]);
 	
-	mz_nominalmax = (GetTireMaxMz(FRONT_LEFT) + GetTireMaxMz(FRONT_RIGHT))*0.5;
-
-=======
-	
-	if (!LoadCameras(cfg, camerabounce, cameras, error_output)) return false;
-	
-	SetColor(carcolor[0], carcolor[1], carcolor[2]);
-	
->>>>>>> f78e4495
 	lookbehind = false;
 
 	return true;
@@ -817,23 +571,13 @@
 	std::ostream & info_output,
 	std::ostream & error_output)
 {
-<<<<<<< HEAD
-	if (!dynamics.Load(carconf, error_output)) return false;
-
-	std::string carmodel;
-	std::tr1::shared_ptr<MODEL_JOE03> modelptr;
-	if (!carconf.GetParam("body.mesh", carmodel, error_output)) return false;
-	if (!models.Load(carpath+"/"+carmodel, modelptr)) return false;
-
-=======
 	if (!dynamics.Load(cfg, error_output)) return false;
-	
+
 	std::string carmodel;
 	std::tr1::shared_ptr<MODEL_JOE03> modelptr;
 	if (!cfg.GetParam("body", "mesh", carmodel, error_output)) return false;
 	if (!models.Load(carpath, carmodel, modelptr)) return false;
-	
->>>>>>> f78e4495
+
 	typedef CARDYNAMICS::T T;
 	MATHVECTOR <T, 3> size;
 	MATHVECTOR <T, 3> center;
@@ -852,13 +596,9 @@
 	dynamics.Init(world, size, center, position, orientation);
 	dynamics.SetABS(defaultabs);
 	dynamics.SetTCS(defaulttcs);
-<<<<<<< HEAD
-
-=======
-	
+
 	mz_nominalmax = (GetTireMaxMz(FRONT_LEFT) + GetTireMaxMz(FRONT_RIGHT)) * 0.5;
 	
->>>>>>> f78e4495
 	return true;
 }
 
@@ -1611,12 +1351,6 @@
 
 void CAR::EnableGlass(bool enable)
 {
-<<<<<<< HEAD
-	if (!glassdraw.valid())
-		return;
-
-=======
->>>>>>> f78e4495
 	SCENENODE & bodynoderef = topnode.GetNode(bodynode);
 	keyed_container<DRAWABLE> & normal_blend = bodynoderef.GetDrawlist().normal_blend;
 	for (keyed_container<DRAWABLE>::iterator i = normal_blend.begin(); i != normal_blend.end(); ++i)
