#include "car.h"
#include "carwheelposition.h"
#include "coordinatesystems.h"
#include "collision_world.h"
#include "tracksurface.h"
#include "config.h"
#include "carinput.h"
#include "mesh_gen.h"
#include "texturemanager.h"
#include "modelmanager.h"
#include "soundmanager.h"
#include "camera_fixed.h"
#include "camera_free.h"
#include "camera_chase.h"
#include "camera_orbit.h"
#include "camera_mount.h"

#include <map>
#include <list>
#include <vector>
#include <sstream>
#include <string>

#if defined(_WIN32) || defined(__APPLE__)
bool isnan(float number) {return (number != number);}
bool isnan(double number) {return (number != number);}
#endif

enum WHICHDRAWLIST
{
	BLEND,
	NOBLEND,
	EMISSIVE,
	OMNI
};

static keyed_container <DRAWABLE> & GetDrawlist(SCENENODE & node, WHICHDRAWLIST which)
{
	switch (which)
	{
		case BLEND:
		return node.GetDrawlist().normal_blend;
		
		case NOBLEND:
		return node.GetDrawlist().car_noblend;
		
		case EMISSIVE:
		return node.GetDrawlist().lights_emissive;
		
		case OMNI:
		return node.GetDrawlist().lights_omni;
	};
	assert(0);
	return node.GetDrawlist().car_noblend;
}

struct LoadDrawable
{
	const CONFIG & cfg;
	const std::string & path;
	const std::string & texsize;
	const int anisotropy;
	TEXTUREMANAGER & textures;
	MODELMANAGER & models;
	std::list<std::tr1::shared_ptr<MODEL_JOE03> > & modellist;
	std::ostream & error;
	
	LoadDrawable(
		const CONFIG & cfg,
		const std::string & path,
		const std::string & texsize,
		const int anisotropy,
		TEXTUREMANAGER & textures,
		MODELMANAGER & models,
		std::list<std::tr1::shared_ptr<MODEL_JOE03> > & modellist,
		std::ostream & error) :
		cfg(cfg),
		path(path),
		texsize(texsize),
		anisotropy(anisotropy),
		textures(textures),
		models(models),
		modellist(modellist),
		error(error)
	{
		// ctor
	}
	
	bool operator()(
		const CONFIG::const_iterator section,
		SCENENODE & topnode,
		keyed_container<SCENENODE>::handle * nodehandle = 0,
		keyed_container<DRAWABLE>::handle * drawhandle = 0)
	{
		std::vector<std::string> texname;
		if (!cfg.GetParam(section, "texture", texname)) return true;
		
		std::string meshname;
		if (!cfg.GetParam(section, "mesh", meshname, error)) return false;
		
		return operator()(meshname, texname, section, topnode, nodehandle, drawhandle);
	}

	bool operator()(
		const std::string & meshname,
		const std::vector<std::string> & texname,
		const CONFIG::const_iterator section,
		SCENENODE & topnode,
		keyed_container<SCENENODE>::handle * nodeptr = 0,
		keyed_container<DRAWABLE>::handle * drawptr = 0)
	{
		DRAWABLE drawable;

		// set textures
		TEXTUREINFO info;
		info.mipmap = true;
		info.anisotropy = anisotropy;
		info.size = texsize;
		std::tr1::shared_ptr<TEXTURE> tex;
		if(texname.size() == 0)
		{
			error << "No texture defined" << std::endl;
			return false;
		}
		if(texname.size() > 0)
		{
			if (!textures.Load(path, texname[0], info, tex)) return false;
			drawable.SetDiffuseMap(tex);
		}
		if(texname.size() > 1)
		{
			if (!textures.Load(path, texname[1], info, tex)) return false;
			drawable.SetMiscMap1(tex);
		}
		if(texname.size() > 2)
		{
			if (!textures.Load(path, texname[2], info, tex)) return false;
			drawable.SetMiscMap2(tex);
		}

		// set mesh
		std::string scale;
		std::tr1::shared_ptr<MODEL_JOE03> mesh;
		if (!cfg.GetParam(section, "scale", scale))
		{
			if (!models.Load(path, meshname, mesh)) return false;
		}
		else if (!models.Get(path, meshname+scale, mesh))
		{
			MODELMANAGER::const_iterator it;
			if (!models.Load(path, meshname, it)) return false;
			
			std::vector<float> sc;
			std::stringstream s(scale);
			s >> sc;
			
			std::tr1::shared_ptr<MODEL_JOE03> temp(new MODEL_JOE03());
			temp->SetVertexArray(it->second->GetVertexArray());
			temp->Scale(sc[0], sc[1], sc[2]); // coordinate system conversion
			temp->GenerateMeshMetrics();
			temp->GenerateListID(error);
			
			models.Set(it->first+scale, temp);
			mesh = temp;
		}
		
		drawable.AddDrawList(mesh->GetListID());
		//drawable.SetObjectCenter(mesh->GetCenter());
		modellist.push_back(mesh);
		
		// set color
		std::vector<float> col(4, 1);
		if (cfg.GetParam(section, "color", col))
		{
			drawable.SetColor(col[0], col[1], col[2], col[3]);
		}
		
		// set node
		SCENENODE * node = &topnode;
		if (nodeptr != 0)
		{
			if (!nodeptr->valid())
			{
				*nodeptr = topnode.AddNode();
				assert(nodeptr->valid());
			}
			node = &topnode.GetNode(*nodeptr);
		}
		
		std::vector<float> pos(3, 0), rot(3, 0);
		if (cfg.GetParam(section, "position", pos) || cfg.GetParam(section, "rotation", rot))
		{
			if (node == &topnode)
			{
				// position relative to parent, create child node
				keyed_container <SCENENODE>::handle nodehandle = topnode.AddNode();
				node = &topnode.GetNode(nodehandle);
			}
			node->GetTransform().SetTranslation(MATHVECTOR<float, 3>(pos[0], pos[1], pos[2]));
			node->GetTransform().SetRotation(QUATERNION<float>(rot[0], rot[1], rot[2]));
		}
		
		// set drawable
		keyed_container<DRAWABLE>::handle drawtemp;
		keyed_container<DRAWABLE>::handle * draw = &drawtemp;
		if (drawptr != 0) draw = drawptr;
		
		std::string drawtype;
		if (cfg.GetParam(section, "draw", drawtype))
		{
			if (drawtype == "emissive")
			{
				drawable.SetDecal(true);
				*draw = node->GetDrawlist().lights_emissive.insert(drawable);
			}
			else if (drawtype == "transparent")
			{
				*draw = node->GetDrawlist().normal_blend.insert(drawable);
			}
		}
		else
		{
			*draw = node->GetDrawlist().car_noblend.insert(drawable);
		}
		
		return true;
	}
};

static bool LoadWheel(
	const CONFIG & cfg,
	const std::string & wheelname,
	struct LoadDrawable & load_drawable,
	SCENENODE & topnode,
	keyed_container<SCENENODE>::handle & wheelnode,
	keyed_container<SCENENODE>::handle & floatingnode,
	std::ostream & error_output)
{
	MODELMANAGER & models = load_drawable.models;

	CONFIG::const_iterator wheelsect;
	if (!cfg.GetSection(wheelname, wheelsect, error_output)) return false;

	std::string tirename, tiredim;
	CONFIG::const_iterator tiresect;
	if (!cfg.GetParam(wheelsect, "tire", tirename, error_output)) return false;
	if (!cfg.GetSection(tirename, tiresect, error_output)) return false;
	if (!cfg.GetParam(tiresect, "size", tiredim, error_output)) return false;

	std::string brakename;
	CONFIG::const_iterator brakesect;
	if (!cfg.GetParam(wheelsect, "brake", brakename, error_output)) return false;
	if (!cfg.GetSection(brakename, brakesect, error_output)) return false;
	
	// load wheel
	std::string meshname;
	std::vector<std::string> texname;
	MODELMANAGER::const_iterator it;
	if (!cfg.GetParam(wheelsect, "mesh", meshname, error_output)) return false;
	if (!cfg.GetParam(wheelsect, "texture", texname, error_output)) return false;
	if (!models.Get(load_drawable.path, meshname+tiredim, it))
	{
		if (!models.Load(load_drawable.path, meshname, it)) return false;

		std::vector<float> d;
		std::stringstream s(tiredim);
		s >> d;
		float width = d[0] * 0.001;
		float diameter = d[2] * 0.0254;
		
		VERTEXARRAY varray;
		std::tr1::shared_ptr<MODEL_JOE03> temp(new MODEL_JOE03());
		temp->SetVertexArray(it->second->GetVertexArray());
		temp->Translate(-0.75 * 0.5, 0, 0);
		temp->Scale(width, diameter, diameter);
		MESHGEN::mg_rim(varray, d[0], d[1], d[2], 10);
		temp->SetVertexArray(varray + temp->GetVertexArray());
		temp->GenerateMeshMetrics();
		temp->GenerateListID(error_output);
		
		models.Set(it->first+tiredim, temp);
	}
	if (!load_drawable(meshname+tiredim, texname, wheelsect, topnode, &wheelnode)) return false;

	// load tire
	texname.clear();
	if (!cfg.GetParam(tiresect, "texture", texname, error_output)) return false;
	if (!models.Get("", "tire"+tiredim, it))
	{
		std::vector<float> d;
		std::stringstream s(tiredim);
		s >> d;
		
		VERTEXARRAY varray;
		std::tr1::shared_ptr<MODEL_JOE03> temp(new MODEL_JOE03());
		MESHGEN::mg_tire(varray, d[0], d[1], d[2]);
		temp->SetVertexArray(varray);
		temp->GenerateMeshMetrics();
		temp->GenerateListID(error_output);
		
		models.Set("tire"+tiredim, temp);
	}
	if (!load_drawable("tire"+tiredim, texname, tiresect, topnode.GetNode(wheelnode))) return false;
	
	// load fender (optional)
	std::string fendername;
	if (cfg.GetParam(wheelsect, "fender", fendername))
	{
		CONFIG::const_iterator fendersect;
		if (!cfg.GetSection(fendername, fendersect, error_output)) return false;
		
		floatingnode = topnode.AddNode();
		if (!load_drawable(fendersect, topnode.GetNode(floatingnode))) return false;
		
		MATHVECTOR<float, 3> pos = topnode.GetNode(wheelnode).GetTransform().GetTranslation();
		topnode.GetNode(floatingnode).GetTransform().SetTranslation(pos);
	}

	// load brake (optional)
	texname.clear();
	std::string radius;
	cfg.GetParam(brakesect, "radius", radius);
	if (!cfg.GetParam(brakesect, "texture", texname)) return true;
	if (!models.Get("", "brake"+radius, it))
	{
		float r;
		std::stringstream s(radius);
		s >> r;
		float diameter_mm = r * 2 * 1000;
		float thickness_mm = 0.025 * 1000;

		VERTEXARRAY varray;
		std::tr1::shared_ptr<MODEL_JOE03> temp(new MODEL_JOE03());
		MESHGEN::mg_brake_rotor(varray, diameter_mm, thickness_mm);
		temp->SetVertexArray(varray);
		temp->GenerateMeshMetrics();
		temp->GenerateListID(error_output);
		
		models.Set("brake"+radius, temp);
	}
	if (!load_drawable("brake"+radius, texname, brakesect, topnode.GetNode(wheelnode))) return false;

	return true;
}

static bool LoadCameras(
	const CONFIG & cfg,
	const float camerabounce,
	CAMERA_SYSTEM & cameras,
	std::ostream & error_output)
{
	CAMERA_MOUNT * hood_cam = new CAMERA_MOUNT("hood");
	CAMERA_MOUNT * driver_cam = new CAMERA_MOUNT("incar");
	driver_cam->SetEffectStrength(camerabounce);
	hood_cam->SetEffectStrength(camerabounce);

	std::vector<float> pos(3, 0.0), hoodpos(3, 0.0);
	if (!cfg.GetParam("camera", "view-position", pos, error_output)) return false;
	COORDINATESYSTEMS::ConvertV2toV1(pos[0], pos[1], pos[2]);
	MATHVECTOR <float, 3> cam_offset(pos[0], pos[1], pos[2]);
	driver_cam->SetOffset(cam_offset);

	if (!cfg.GetParam("camera", "hood-mounted-view-position", hoodpos, error_output))
	{
		cam_offset.Set(pos[0] + 1, 0, pos[2]);
	}
	else
	{
		COORDINATESYSTEMS::ConvertV2toV1(hoodpos[0],hoodpos[1],hoodpos[2]);
		cam_offset.Set(hoodpos[0], hoodpos[1], hoodpos[2]);
	}
	hood_cam->SetOffset(cam_offset);

	float view_stiffness = 0.0;
	cfg.GetParam("camera", "view-stiffness", view_stiffness);
	driver_cam->SetStiffness(view_stiffness);
	hood_cam->SetStiffness(view_stiffness);
	cameras.Add(hood_cam);
	cameras.Add(driver_cam);

	CAMERA_FIXED * cam_chaserigid = new CAMERA_FIXED("chaserigid");
	cam_chaserigid->SetOffset(-6, 0, 1.5);
	cameras.Add(cam_chaserigid);

	CAMERA_CHASE * cam_chase = new CAMERA_CHASE("chase");
	cam_chase->SetChaseHeight(2.0);
	cameras.Add(cam_chase);

	cameras.Add(new CAMERA_ORBIT("orbit"));
	cameras.Add(new CAMERA_FREE("free"));
/*
	// load additional views
	int i = 1;
	std::string istr = "1";
	std::string view_name;
	while(cfg.GetParam("view.name-" + istr, view_name))
	{
		float pos[3], angle[3];
		if (!cfg.GetParam("view.position-" + istr, pos)) continue;
		if (!cfg.GetParam("view.angle-" + istr, angle)) continue;
		COORDINATESYSTEMS::ConvertV2toV1(pos[0], pos[1], pos[2]);

		CAMERA_MOUNT* next_view = new CAMERA_MOUNT(view_name);

		MATHVECTOR <float, 3> view_offset;
		view_offset.Set(pos);
		
		next_view->SetOffset(view_offset);
		next_view->SetRotation(angle[0] * 3.141593/180.0, angle[1] * 3.141593/180.0);
		cameras.Add(next_view);

		std::stringstream sstr;
		sstr << ++i;
		istr = sstr.str();
	}
*/
	return true;
}

CAR::CAR() :
	gearsound_check(0),
	brakesound_check(false),
	handbrakesound_check(false),
	last_steer(0),
	sector(-1),
	applied_brakes(0)
{
	modelrotation.Rotate(-M_PI_2, 0, 0, 1);
}

bool CAR::LoadLight(
	const CONFIG & cfg,
	const std::string & name,
	std::ostream & error_output)
{
	float radius;
	std::vector<float> pos(3, 0.0), col(3, 0.0);
	if (!cfg.GetParam(name, "position", pos, error_output)) return false;
	if (!cfg.GetParam(name, "color", col, error_output)) return false;
	if (!cfg.GetParam(name, "radius", radius, error_output)) return false;

	lights.push_back(LIGHT());
	SCENENODE & bodynoderef = topnode.GetNode(bodynode);
	lights.back().node = bodynoderef.AddNode();
	SCENENODE & node = bodynoderef.GetNode(lights.back().node);
	MODEL & model = lights.back().model;
	VERTEXARRAY varray;
	varray.SetToUnitCube();
	varray.Scale(radius, radius, radius);
	node.GetTransform().SetTranslation(MATHVECTOR<float,3>(pos[0], pos[1], pos[2]));
	model.BuildFromVertexArray(varray, error_output);

	keyed_container <DRAWABLE> & dlist = GetDrawlist(node, OMNI);
	lights.back().draw = dlist.insert(DRAWABLE());
	DRAWABLE & draw = dlist.get(lights.back().draw);
	draw.SetColor(col[0], col[1], col[2]);
	draw.AddDrawList(model.GetListID());
	draw.SetCull(true, true);
	draw.SetDrawEnable(false);

	return true;
}

bool CAR::LoadGraphics(
	const CONFIG & cfg,
	const std::string & carpath,
	const std::string & carname,
	const std::string & partspath,
	const MATHVECTOR <float, 3> & carcolor,
	const std::string & carpaint,
	const std::string & texsize,
	const int anisotropy,
	const float camerabounce,
	const bool loaddriver,
	const bool debugmode,
	TEXTUREMANAGER & textures,
	MODELMANAGER & models,
	std::ostream & info_output,
	std::ostream & error_output)
{
	cartype = carname;
	struct LoadDrawable load_drawable(cfg, carpath, texsize, anisotropy, textures, models, modellist, error_output);
	
	// load body
	CONFIG::const_iterator is;
	std::string meshname;
	std::vector<std::string> texname;
	if (!cfg.GetSection("body", is, error_output)) return false;
	if (!cfg.GetParam(is, "mesh", meshname, error_output)) return false;
	if (!cfg.GetParam(is, "texture", texname, error_output)) return false;
	assert(texname.size() && "No body texture defined.");
	texname[0] = "body" + carpaint + ".png";
	if (!load_drawable(meshname, texname, is, topnode, &bodynode)) return false;
	
	// load wheels
	if (!cfg.GetSection("wheel", is, error_output)) return false;
	for (CONFIG::SECTION::const_iterator i = is->second.begin(); i != is->second.end(); ++i)
	{
		wheelnode.push_back(keyed_container<SCENENODE>::handle());
		floatingnode.push_back(keyed_container<SCENENODE>::handle());
		if (!LoadWheel(cfg, i->second, load_drawable, topnode,
			wheelnode.back(), floatingnode.back(), error_output)) return false;
	}

	// load drawables
	SCENENODE & bodynoderef = topnode.GetNode(bodynode);
	for(CONFIG::const_iterator section = cfg.begin(); section != cfg.end(); ++section)
	{
		if (section->first == "body" ||
			section->first == "light-brake" ||
			section->first == "light-reverse" ||
			section->first.find("wheel") == 0) continue;

		if (!load_drawable(section, bodynoderef)) return false;
	}
	
	{
		// load brake/reverse light point light sources (optional)
		float r;
		int i = 0;
		std::string istr = "0";
		while (cfg.GetParam("light-brake-"+istr, "radius", r))
		{
			if (!LoadLight(cfg, "light-brake-"+istr, error_output)) return false;

			std::stringstream sstr;
			sstr << ++i;
			istr = sstr.str();
		}
		i = 0;
		istr = "0";
		while (cfg.GetParam("light-reverse-"+istr, "radius", r))
		{
			if (!LoadLight(cfg, "light-reverse-"+istr, error_output)) return false;

			std::stringstream sstr;
			sstr << ++i;
			istr = sstr.str();
		}
		
		// load car brake/reverse graphics (optional)
		CONFIG::const_iterator section;
		if (cfg.GetSection("light-brake", section))
		{
			if (!load_drawable(section, bodynoderef, 0, &brakelights)) return false;
		}
		if (cfg.GetSection("light-reverse", section))
		{
			if (!load_drawable(section, bodynoderef, 0, &reverselights)) return false;
		}
	}

	if (!LoadCameras(cfg, camerabounce, cameras, error_output)) return false;
	
	SetColor(carcolor[0], carcolor[1], carcolor[2]);
	
	lookbehind = false;

	return true;
}

bool CAR::LoadPhysics(
	const CONFIG & cfg,
	const std::string & carpath,
	const MATHVECTOR <float, 3> & initial_position,
	const QUATERNION <float> & initial_orientation,
	const bool defaultabs,
	const bool defaulttcs,
	MODELMANAGER & models,
	COLLISION_WORLD & world,
	std::ostream & info_output,
	std::ostream & error_output)
{
<<<<<<< HEAD
	if (!dynamics.Load(cfg, error_output)) return false;

=======
>>>>>>> 032015e5
	std::string carmodel;
	std::tr1::shared_ptr<MODEL_JOE03> modelptr;
	if (!cfg.GetParam("body", "mesh", carmodel, error_output)) return false;
	if (!models.Load(carpath, carmodel, modelptr)) return false;
<<<<<<< HEAD

	typedef CARDYNAMICS::T T;
	MATHVECTOR <T, 3> size;
	MATHVECTOR <T, 3> center;
	MATHVECTOR <T, 3> position;
	QUATERNION <T> orientation;

	position = initial_position;
	orientation = initial_orientation;
	size = modelptr->GetAABB().GetSize();
	center = modelptr->GetAABB().GetCenter();
=======
	
	btVector3 size = ToBulletVector(modelptr->GetAABB().GetSize());
	btVector3 center = ToBulletVector(modelptr->GetAABB().GetCenter());
	btVector3 position = ToBulletVector(initial_position);
	btQuaternion rotation = ToBulletQuaternion(initial_orientation);
>>>>>>> 032015e5
	
	// fix model rotation
	modelrotation.RotateVector(size);
	modelrotation.RotateVector(center);
	
	if (!dynamics.Load(cfg, size, center, position, rotation, world, error_output)) return false;
	dynamics.SetABS(defaultabs);
	dynamics.SetTCS(defaulttcs);

	mz_nominalmax = (GetTireMaxMz(FRONT_LEFT) + GetTireMaxMz(FRONT_RIGHT)) * 0.5;
	
	return true;
}

bool CAR::LoadSounds(
	const std::string & carpath,
	const std::string & carname,
	const SOUNDINFO & soundinfo,
	SOUNDMANAGER & sounds,
	std::ostream & info_output,
	std::ostream & error_output)
{
	//check for sound specification file
	CONFIG aud;
	if (aud.Load(carpath+"/"+carname+".aud"))
	{
		for (CONFIG::const_iterator i = aud.begin(); i != aud.end(); ++i)
		{
			std::string filename;
			std::tr1::shared_ptr<SOUNDBUFFER> soundptr;
			if (!aud.GetParam(i, "filename", filename, error_output)) return false;
			if (!sounds.Load(carpath, filename, soundinfo, soundptr)) return false;

			enginesounds.push_back(std::pair <ENGINESOUNDINFO, SOUNDSOURCE> ());
			ENGINESOUNDINFO & info = enginesounds.back().first;
			SOUNDSOURCE & sound = enginesounds.back().second;

			if (!aud.GetParam(i, "MinimumRPM", info.minrpm, error_output)) return false;
			if (!aud.GetParam(i, "MaximumRPM", info.maxrpm, error_output)) return false;
			if (!aud.GetParam(i, "NaturalRPM", info.naturalrpm, error_output)) return false;

			std::string powersetting;
			if (!aud.GetParam(i, "power", powersetting, error_output)) return false;
			if (powersetting == "on")
				info.power = ENGINESOUNDINFO::POWERON;
			else if (powersetting == "off")
				info.power = ENGINESOUNDINFO::POWEROFF;
			else //assume it's used in both ways
				info.power = ENGINESOUNDINFO::BOTH;

			sound.SetBuffer(soundptr);
			sound.Enable3D(true);
			sound.Loop(true);
			sound.SetGain(0);
			sound.Play();
		}

		//set blend start and end locations -- requires multiple passes
		std::map <ENGINESOUNDINFO *, ENGINESOUNDINFO *> temporary_to_actual_map;
		std::list <ENGINESOUNDINFO> poweron_sounds;
		std::list <ENGINESOUNDINFO> poweroff_sounds;
		for (std::list <std::pair <ENGINESOUNDINFO, SOUNDSOURCE> >::iterator i = enginesounds.begin(); i != enginesounds.end(); ++i)
		{
			ENGINESOUNDINFO & info = i->first;
			if (info.power == ENGINESOUNDINFO::POWERON)
			{
				poweron_sounds.push_back(info);
				temporary_to_actual_map[&poweron_sounds.back()] = &info;
			}
			else if (info.power == ENGINESOUNDINFO::POWEROFF)
			{
				poweroff_sounds.push_back(info);
				temporary_to_actual_map[&poweroff_sounds.back()] = &info;
			}
		}

		poweron_sounds.sort();
		poweroff_sounds.sort();

		//we only support 2 overlapping sounds at once each for poweron and poweroff; this
		// algorithm fails for other cases (undefined behavior)
		std::list <ENGINESOUNDINFO> * cursounds = &poweron_sounds;
		for (int n = 0; n < 2; n++)
		{
			if (n == 1)
				cursounds = &poweroff_sounds;

			for (std::list <ENGINESOUNDINFO>::iterator i = (*cursounds).begin(); i != (*cursounds).end(); ++i)
			{
				//set start blend
				if (i == (*cursounds).begin())
					i->fullgainrpmstart = i->minrpm;
				//else, the blend start has been set already by the previous iteration

				//set end blend
				std::list <ENGINESOUNDINFO>::iterator inext = i;
				inext++;
				if (inext == (*cursounds).end())
					i->fullgainrpmend = i->maxrpm;
				else
				{
					i->fullgainrpmend = inext->minrpm;
					inext->fullgainrpmstart = i->maxrpm;
				}
			}

			//now assign back to the actual infos
			for (std::list <ENGINESOUNDINFO>::iterator i = (*cursounds).begin(); i != (*cursounds).end(); ++i)
			{
				assert(temporary_to_actual_map.find(&(*i)) != temporary_to_actual_map.end());
				*temporary_to_actual_map[&(*i)] = *i;
			}
		}
	}
	else
	{
		std::tr1::shared_ptr<SOUNDBUFFER> soundptr;
		if (!sounds.Load(carpath, "engine", soundinfo, soundptr)) return false;
		enginesounds.push_back(std::pair <ENGINESOUNDINFO, SOUNDSOURCE> ());
		SOUNDSOURCE & enginesound = enginesounds.back().second;
		enginesound.SetBuffer(soundptr);
		enginesound.Enable3D(true);
		enginesound.Loop(true);
		enginesound.SetGain(0);
		enginesound.Play();
	}

	//set up tire squeal sounds
	for (int i = 0; i < 4; ++i)
	{
		std::tr1::shared_ptr<SOUNDBUFFER> soundptr;
		if (!sounds.Load(carpath, "tire_squeal", soundinfo, soundptr)) return false;
		tiresqueal[i].SetBuffer(soundptr);
		tiresqueal[i].Enable3D(true);
		tiresqueal[i].Loop(true);
		tiresqueal[i].SetGain(0);
		int samples = tiresqueal[i].GetSoundTrack().GetSoundInfo().samples;
		tiresqueal[i].SeekToSample((samples/4)*i);
		tiresqueal[i].Play();
	}

	//set up tire gravel sounds
	for (int i = 0; i < 4; ++i)
	{
		std::tr1::shared_ptr<SOUNDBUFFER> soundptr;
		if (!sounds.Load(carpath, "gravel", soundinfo, soundptr)) return false;
		gravelsound[i].SetBuffer(soundptr);
		gravelsound[i].Enable3D(true);
		gravelsound[i].Loop(true);
		gravelsound[i].SetGain(0);
		int samples = gravelsound[i].GetSoundTrack().GetSoundInfo().samples;
		gravelsound[i].SeekToSample((samples/4)*i);
		gravelsound[i].Play();
	}

	//set up tire grass sounds
	for (int i = 0; i < 4; ++i)
	{
		std::tr1::shared_ptr<SOUNDBUFFER> soundptr;
		if (!sounds.Load(carpath, "grass", soundinfo, soundptr)) return false;
		grasssound[i].SetBuffer(soundptr);
		grasssound[i].Enable3D(true);
		grasssound[i].Loop(true);
		grasssound[i].SetGain(0);
		int samples = grasssound[i].GetSoundTrack().GetSoundInfo().samples;
		grasssound[i].SeekToSample((samples/4)*i);
		grasssound[i].Play();
	}

	//set up bump sounds
	for (int i = 0; i < 4; ++i)
	{
		std::tr1::shared_ptr<SOUNDBUFFER> soundptr;
		if (i >= 2)
		{
			if (!sounds.Load(carpath, "bump_rear", soundinfo, soundptr)) return false;
		}
		else
		{
			if (!sounds.Load(carpath, "bump_front", soundinfo, soundptr)) return false;
		}
		tirebump[i].SetBuffer(soundptr);
		tirebump[i].Enable3D(true);
		tirebump[i].Loop(false);
		tirebump[i].SetGain(1.0);
	}

	//set up crash sound
	{
		std::tr1::shared_ptr<SOUNDBUFFER> soundptr;
		if (!sounds.Load(carpath, "crash", soundinfo, soundptr)) return false;
		crashsound.SetBuffer(soundptr);
		crashsound.Enable3D(true);
		crashsound.Loop(false);
		crashsound.SetGain(1.0);
	}

	//set up gear sound
	{
		std::tr1::shared_ptr<SOUNDBUFFER> soundptr;
		if (!sounds.Load(carpath, "gear", soundinfo, soundptr)) return false;
		gearsound.SetBuffer(soundptr);
		gearsound.Enable3D(true);
		gearsound.Loop(false);
		gearsound.SetGain(1.0);
	}

	//set up brake sound
	{
		std::tr1::shared_ptr<SOUNDBUFFER> soundptr;
		if (!sounds.Load(carpath, "brake", soundinfo, soundptr)) return false;
		brakesound.SetBuffer(soundptr);
		brakesound.Enable3D(true);
		brakesound.Loop(false);
		brakesound.SetGain(1.0);
	}

	//set up handbrake sound
	{
		std::tr1::shared_ptr<SOUNDBUFFER> soundptr;
		if (!sounds.Load(carpath, "handbrake", soundinfo, soundptr)) return false;
		handbrakesound.SetBuffer(soundptr);
		handbrakesound.Enable3D(true);
		handbrakesound.Loop(false);
		handbrakesound.SetGain(1.0);
	}

	{
		std::tr1::shared_ptr<SOUNDBUFFER> soundptr;
		if (!sounds.Load(carpath, "wind", soundinfo, soundptr)) return false;
		roadnoise.SetBuffer(soundptr);
		roadnoise.Enable3D(true);
		roadnoise.Loop(true);
		roadnoise.SetGain(0);
		roadnoise.SetPitch(1.0);
		roadnoise.Play();
	}

	return true;
}

void CAR::SetColor(float r, float g, float b)
{
	SCENENODE & bodynoderef = topnode.GetNode(bodynode);
	keyed_container<DRAWABLE> & car_noblend = bodynoderef.GetDrawlist().car_noblend;
	for (keyed_container<DRAWABLE>::iterator i = car_noblend.begin(); i != car_noblend.end(); ++i)
	{
		i->SetColor(r, g, b, 1);
	}
}

void CAR::SetPosition(const MATHVECTOR <float, 3> & new_position)
{
	btVector3 newpos = ToBulletVector(new_position);
	dynamics.SetPosition(newpos);
<<<<<<< HEAD

	dynamics.AlignWithGround();

	QUATERNION <float> rot;
	rot = dynamics.GetOrientation();

	cameras.Active()->Reset(newpos, rot);
=======
	dynamics.AlignWithGround();
	
	QUATERNION <float> rot = GetOrientation();
	cameras.Active()->Reset(new_position, rot);
>>>>>>> 032015e5
}

void CAR::UpdateGraphics()
{
	if (!bodynode.valid()) return;
	
	MATHVECTOR <float, 3> vec = GetPosition();
	SCENENODE & bodynoderef = topnode.GetNode(bodynode);
	bodynoderef.GetTransform().SetTranslation(vec);
	
	roadnoise.SetPosition(vec[0],vec[1],vec[2]);
	crashsound.SetPosition(vec[0],vec[1],vec[2]);
	gearsound.SetPosition(vec[0],vec[1],vec[2]);
	brakesound.SetPosition(vec[0],vec[1],vec[2]);
	handbrakesound.SetPosition(vec[0],vec[1],vec[2]);
	
	QUATERNION <float> quat = GetOrientation();
	quat = quat * modelrotation;
	bodynoderef.GetTransform().SetRotation(quat);
	
	for (int i = 0; i < WHEEL_POSITION_SIZE; ++i)
	{
		vec = ToMathVector<float>(dynamics.GetWheelPosition(WHEEL_POSITION(i)));
		SCENENODE & wheelnoderef = topnode.GetNode(wheelnode[i]);
		wheelnoderef.GetTransform().SetTranslation(vec);
		tirebump[i].SetPosition(vec[0],vec[1],vec[2]);

		QUATERNION <float> wheelquat;
		wheelquat = ToMathQuaternion<float>(dynamics.GetWheelOrientation(WHEEL_POSITION(i)));
		wheelquat = wheelquat * modelrotation;
		wheelnoderef.GetTransform().SetRotation(wheelquat);
		
		if (floatingnode[i].valid())
		{
			SCENENODE & floatingnoderef = topnode.GetNode(floatingnode[i]);
			floatingnoderef.GetTransform().SetTranslation(vec);

			QUATERNION <float> floatquat;
			floatquat = ToMathQuaternion<float>(dynamics.GetUprightOrientation(WHEEL_POSITION(i)));
			floatquat = floatquat * modelrotation;
			floatingnoderef.GetTransform().SetRotation(floatquat);
		}
	}

	// update brake/reverse lights
	if (brakelights.valid())
	{
		GetDrawlist(bodynoderef, EMISSIVE).get(brakelights).SetDrawEnable(applied_brakes > 0);
	}
	for (std::list <LIGHT>::iterator i = lights.begin(); i != lights.end(); i++)
	{
		SCENENODE & node = bodynoderef.GetNode(i->node);
		DRAWABLE & draw = GetDrawlist(node, OMNI).get(i->draw);
		draw.SetDrawEnable(applied_brakes > 0);
	}
	if (reverselights.valid())
	{
		GetDrawlist(bodynoderef, EMISSIVE).get(reverselights).SetDrawEnable(GetGear() < 0);
	}
}

void CAR::UpdateCameras(float dt)
{
	MATHVECTOR <float, 3> pos = ToMathVector<float>(dynamics.GetPosition());
	QUATERNION <float> rot = ToMathQuaternion<float>(dynamics.GetOrientation());
	
	// reverse the camera direction
	if (lookbehind)
	{
		rot.Rotate(M_PI, 0, 0, 1);
	}
	
	cameras.Active()->Update(pos, rot, dt);
}

void CAR::Update(double dt)
{
	dynamics.Update();
	UpdateGraphics();
	UpdateCameras(dt);
	UpdateSounds(dt);
}

void CAR::GetSoundList(std::list <SOUNDSOURCE *> & outputlist)
{
	for (std::list <std::pair <ENGINESOUNDINFO, SOUNDSOURCE> >::iterator i =
		enginesounds.begin(); i != enginesounds.end(); ++i)
	{
		outputlist.push_back(&i->second);
	}

	for (int i = 0; i < 4; i++)
		outputlist.push_back(&tiresqueal[i]);

	for (int i = 0; i < 4; i++)
		outputlist.push_back(&grasssound[i]);

	for (int i = 0; i < 4; i++)
		outputlist.push_back(&gravelsound[i]);

	for (int i = 0; i < 4; i++)
		outputlist.push_back(&tirebump[i]);

	outputlist.push_back(&crashsound);

	outputlist.push_back(&gearsound);

	outputlist.push_back(&brakesound);

	outputlist.push_back(&handbrakesound);

	outputlist.push_back(&roadnoise);
}

void CAR::GetEngineSoundList(std::list <SOUNDSOURCE *> & outputlist)
{
	for (std::list <std::pair <ENGINESOUNDINFO, SOUNDSOURCE> >::iterator i =
		enginesounds.begin(); i != enginesounds.end(); ++i)
	{
		outputlist.push_back(&i->second);
	}
}

void CAR::HandleInputs(const std::vector <float> & inputs, float dt)
{
	assert(inputs.size() == CARINPUT::INVALID); //this looks weird, but it ensures that our inputs vector contains exactly one item per input

	//std::cout << "Throttle: " << inputs[CARINPUT::THROTTLE] << std::endl;
	//std::cout << "Shift up: " << inputs[CARINPUT::SHIFT_UP] << std::endl;

	// recover from a rollover
	if(inputs[CARINPUT::ROLLOVER_RECOVER])
		dynamics.RolloverRecover();

	//set brakes
	dynamics.SetBrake(inputs[CARINPUT::BRAKE]);
	dynamics.SetHandBrake(inputs[CARINPUT::HANDBRAKE]);

	//do steering
	float steer_value = inputs[CARINPUT::STEER_RIGHT];
	if (std::abs(inputs[CARINPUT::STEER_LEFT]) > std::abs(inputs[CARINPUT::STEER_RIGHT])) //use whichever control is larger
		steer_value = -inputs[CARINPUT::STEER_LEFT];
	dynamics.SetSteering(steer_value);
	last_steer = steer_value;

    //start the engine if requested
	if (inputs[CARINPUT::START_ENGINE])
		dynamics.StartEngine();

	//do shifting
	int gear_change = 0;
	if (inputs[CARINPUT::SHIFT_UP] == 1.0)
		gear_change = 1;
	if (inputs[CARINPUT::SHIFT_DOWN] == 1.0)
		gear_change = -1;
	int cur_gear = dynamics.GetTransmission().GetGear();
	int new_gear = cur_gear + gear_change;

	if (inputs[CARINPUT::REVERSE])
		new_gear = -1;
	if (inputs[CARINPUT::NEUTRAL])
		new_gear = 0;
	if (inputs[CARINPUT::FIRST_GEAR])
		new_gear = 1;
	if (inputs[CARINPUT::SECOND_GEAR])
		new_gear = 2;
	if (inputs[CARINPUT::THIRD_GEAR])
		new_gear = 3;
	if (inputs[CARINPUT::FOURTH_GEAR])
		new_gear = 4;
	if (inputs[CARINPUT::FIFTH_GEAR])
		new_gear = 5;
	if (inputs[CARINPUT::SIXTH_GEAR])
		new_gear = 6;

	applied_brakes = inputs[CARINPUT::BRAKE];

	float throttle = inputs[CARINPUT::THROTTLE];
	float clutch = 1 - inputs[CARINPUT::CLUTCH];

	dynamics.ShiftGear(new_gear);
	dynamics.SetThrottle(throttle);
	dynamics.SetClutch(clutch);

	//do driver aid toggles
	if (inputs[CARINPUT::ABS_TOGGLE])
		dynamics.SetABS(!dynamics.GetABSEnabled());
	if (inputs[CARINPUT::TCS_TOGGLE])
		dynamics.SetTCS(!dynamics.GetTCSEnabled());

	// check for rear view button
	if (inputs[CARINPUT::REAR_VIEW])
	{
		lookbehind = true;
	}
	else
	{
		lookbehind = false;
	}

	//update brake sound
	{
		if (inputs[CARINPUT::BRAKE] > 0 && !brakesound_check)
		{
			if (!brakesound.Audible())
			{
				float gain = 0.1;
				brakesound.SetGain(gain);
				brakesound.Stop();
				brakesound.Play();
			}
			brakesound_check = true;
		}
		if(inputs[CARINPUT::BRAKE] <= 0)
			brakesound_check = false;
	}

	//update handbrake sound
	{
		if (inputs[CARINPUT::HANDBRAKE] > 0 && !handbrakesound_check)
		{
			if (!handbrakesound.Audible())
			{
				float gain = 0.1;
				handbrakesound.SetGain(gain);
				handbrakesound.Stop();
				handbrakesound.Play();
			}
			handbrakesound_check = true;
		}
		if(inputs[CARINPUT::HANDBRAKE] <= 0)
			handbrakesound_check = false;
	}
}

void CAR::UpdateSounds(float dt)
{
	//update engine sounds
	float rpm = GetEngineRPM();
	float throttle = dynamics.GetEngine().GetThrottle();

	btVector3 engine_pos = dynamics.GetEnginePosition();

	float total_gain = 0.0;
	std::list <std::pair <SOUNDSOURCE *, float> > gainlist;

	float loudest = 0.0; //for debugging

	for (std::list <std::pair <ENGINESOUNDINFO, SOUNDSOURCE> >::iterator i = enginesounds.begin(); i != enginesounds.end(); ++i)
	{
		ENGINESOUNDINFO & info = i->first;
		SOUNDSOURCE & sound = i->second;

		float gain = 1.0;

		if (rpm < info.minrpm)
			gain = 0;
		else if (rpm < info.fullgainrpmstart && info.fullgainrpmstart > info.minrpm)
			gain *= (rpm - info.minrpm)/(info.fullgainrpmstart-info.minrpm);

		if (rpm > info.maxrpm)
			gain = 0;
		else if (rpm > info.fullgainrpmend && info.fullgainrpmend < info.maxrpm)
			gain *= 1.0-(rpm - info.fullgainrpmend)/(info.maxrpm-info.fullgainrpmend);

		if (info.power == ENGINESOUNDINFO::BOTH)
			gain *= throttle * 0.5 + 0.5;
		else if (info.power == ENGINESOUNDINFO::POWERON)
			gain *= throttle;
		else if (info.power == ENGINESOUNDINFO::POWEROFF)
			gain *= (1.0-throttle);

		total_gain += gain;
		if (gain > loudest)
			loudest = gain;
		gainlist.push_back(std::pair <SOUNDSOURCE *, float> (&sound, gain));

		float pitch = rpm / info.naturalrpm;
		sound.SetPitch(pitch);

		sound.SetPosition(engine_pos[0], engine_pos[1], engine_pos[2]);
	}

	//normalize gains
	assert(total_gain >= 0.0);
	for (std::list <std::pair <SOUNDSOURCE *, float> >::iterator i = gainlist.begin(); i != gainlist.end(); ++i)
	{
		if (total_gain == 0.0)
			i->first->SetGain(0.0);
		else if (enginesounds.size() == 1 && enginesounds.back().first.power == ENGINESOUNDINFO::BOTH)
			i->first->SetGain(i->second);
		else
			i->first->SetGain(i->second/total_gain);

		//if (i->second == loudest) std::cout << i->first->GetSoundTrack().GetName() << ": " << i->second << std::endl;
	}

	//update tire squeal sounds
	for (int i = 0; i < 4; i++)
	{
		// make sure we don't get overlap
		gravelsound[i].SetGain(0.0);
		grasssound[i].SetGain(0.0);
		tiresqueal[i].SetGain(0.0);

		float squeal = GetTireSquealAmount(WHEEL_POSITION(i));
		float maxgain = 0.3;
		float pitchvariation = 0.4;

		SOUNDSOURCE * thesound;
		const TRACKSURFACE & surface = dynamics.GetWheelContact(WHEEL_POSITION(i)).GetSurface();
		if (surface.type == TRACKSURFACE::ASPHALT)
		{
			thesound = tiresqueal;
		}
		else if (surface.type == TRACKSURFACE::GRASS)
		{
			thesound = grasssound;
			maxgain = 0.4; // up the grass sound volume a little
		}
		else if (surface.type == TRACKSURFACE::GRAVEL)
		{
			thesound = gravelsound;
			maxgain = 0.4;
		}
		else if (surface.type == TRACKSURFACE::CONCRETE)
		{
			thesound = tiresqueal;
			maxgain = 0.3;
			pitchvariation = 0.25;
		}
		else if (surface.type == TRACKSURFACE::SAND)
		{
			thesound = grasssound;
			maxgain = 0.25; // quieter for sand
			pitchvariation = 0.25;
		}
		else
		{
			thesound = tiresqueal;
			maxgain = 0.0;
		}

		// set the sound position
		btVector3 vec = dynamics.GetWheelPosition(WHEEL_POSITION(i));
		thesound[i].SetPosition(vec[0], vec[1], vec[2]);

		const btVector3 & groundvel = dynamics.GetWheelVelocity(WHEEL_POSITION(i));
		thesound[i].SetGain(squeal * maxgain);
		float pitch = (groundvel.length() - 5.0) * 0.1;
		if (pitch < 0)
			pitch = 0;
		if (pitch > 1)
			pitch = 1;
		pitch = 1.0 - pitch;
		pitch *= pitchvariation;
		pitch = pitch + (1.0-pitchvariation);
		if (pitch < 0.1)
			pitch = 0.1;
		if (pitch > 4.0)
			pitch = 4.0;
		thesound[i].SetPitch(pitch);
	}

	//update road noise sound
	{
		btScalar gain = dynamics.GetVelocity().length();
		if (gain < 0) gain = -gain;
		gain *= 0.02;
		gain *= gain;
		if (gain > 1.0)	gain = 1.0;
		roadnoise.SetGain(gain);
		//std::cout << gain << std::endl;
	}

	//update bump noise sound
	{
		for (int i = 0; i < 4; i++)
		{
//			suspensionbumpdetection[i].Update(
//				dynamics.GetSuspension(WHEEL_POSITION(i)).GetVelocity(),
//				dynamics.GetSuspension(WHEEL_POSITION(i)).GetDisplacementFraction(),
//				dt);
			if (suspensionbumpdetection[i].JustSettled())
			{
				float bumpsize = suspensionbumpdetection[i].GetTotalBumpSize();

				const float breakevenms = 5.0;
				float gain = bumpsize * GetSpeed() / breakevenms;
				if (gain > 1)
					gain = 1;
				if (gain < 0)
					gain = 0;

				if (gain > 0 && !tirebump[i].Audible())
				{
					tirebump[i].SetGain(gain);
					tirebump[i].Stop();
					tirebump[i].Play();
				}
			}
		}
	}

	//update crash sound
	{
		crashdetection.Update(GetSpeed(), dt);
		float crashdecel = crashdetection.GetMaxDecel();
		if (crashdecel > 0)
		{
			const float mingainat = 500;
			const float maxgainat = 3000;
			const float mingain = 0.1;
			float gain = (crashdecel-mingainat)/(maxgainat-mingainat);
			if (gain > 1)
				gain = 1;
			if (gain < mingain)
				gain = mingain;

			//std::cout << crashdecel << ", gain: " << gain << std::endl;

			if (!crashsound.Audible())
			{
				crashsound.SetGain(gain);
				crashsound.Stop();
				crashsound.Play();
			}
		}
	}

	//update gear sound
	{
		if (gearsound_check != GetGear())
		{
			float gain = 0.0;
			if (GetEngineRPM() != 0.0)
				gain = GetEngineRPMLimit() / GetEngineRPM();
			if (gain > 0.05)
				gain = 0.05;
			if (gain < 0.025)
				gain = 0.025;

			if (!gearsound.Audible())
			{
				gearsound.SetGain(gain);
				gearsound.Stop();
				gearsound.Play();
			}
			gearsound_check = GetGear();
		}
	}
}

float CAR::GetFeedback()
{
	return dynamics.GetFeedback() / (mz_nominalmax * 0.025);
}

float CAR::GetTireSquealAmount(WHEEL_POSITION i) const
{
	const TRACKSURFACE & surface = dynamics.GetWheelContact(WHEEL_POSITION(i)).GetSurface();
	if (surface.type == TRACKSURFACE::NONE) return 0;

	btQuaternion wheelspace = dynamics.GetUprightOrientation(WHEEL_POSITION(i));
	btVector3 groundvel = quatRotate(wheelspace.inverse(), dynamics.GetWheelVelocity(WHEEL_POSITION(i)));
	float wheelspeed = dynamics.GetWheel(WHEEL_POSITION(i)).GetAngularVelocity() * dynamics.GetTire(WHEEL_POSITION(i)).GetRadius();
	groundvel[0] -= wheelspeed;
	groundvel[1] *= 2.0;
	groundvel[2] = 0;
	float squeal = (groundvel.length() - 3.0) * 0.2;

	double slide = dynamics.GetTire(i).GetSlide() / dynamics.GetTire(i).GetIdealSlide();
	double slip = dynamics.GetTire(i).GetSlip() / dynamics.GetTire(i).GetIdealSlip();
	double maxratio = std::max(std::abs(slide), std::abs(slip));
	float squealfactor = std::max(0.0, maxratio - 1.0);
	squeal *= squealfactor;
	if (squeal < 0) squeal = 0;
	if (squeal > 1) squeal = 1;

	return squeal;
}

void CAR::EnableGlass(bool enable)
{
	SCENENODE & bodynoderef = topnode.GetNode(bodynode);
	keyed_container<DRAWABLE> & normal_blend = bodynoderef.GetDrawlist().normal_blend;
	for (keyed_container<DRAWABLE>::iterator i = normal_blend.begin(); i != normal_blend.end(); ++i)
	{
		i->SetDrawEnable(enable);
	}
}

bool CAR::Serialize(joeserialize::Serializer & s)
{
	_SERIALIZE_(s,dynamics);
	_SERIALIZE_(s,last_steer);
	return true;
}<|MERGE_RESOLUTION|>--- conflicted
+++ resolved
@@ -571,35 +571,16 @@
 	std::ostream & info_output,
 	std::ostream & error_output)
 {
-<<<<<<< HEAD
-	if (!dynamics.Load(cfg, error_output)) return false;
-
-=======
->>>>>>> 032015e5
 	std::string carmodel;
 	std::tr1::shared_ptr<MODEL_JOE03> modelptr;
 	if (!cfg.GetParam("body", "mesh", carmodel, error_output)) return false;
 	if (!models.Load(carpath, carmodel, modelptr)) return false;
-<<<<<<< HEAD
-
-	typedef CARDYNAMICS::T T;
-	MATHVECTOR <T, 3> size;
-	MATHVECTOR <T, 3> center;
-	MATHVECTOR <T, 3> position;
-	QUATERNION <T> orientation;
-
-	position = initial_position;
-	orientation = initial_orientation;
-	size = modelptr->GetAABB().GetSize();
-	center = modelptr->GetAABB().GetCenter();
-=======
-	
+
 	btVector3 size = ToBulletVector(modelptr->GetAABB().GetSize());
 	btVector3 center = ToBulletVector(modelptr->GetAABB().GetCenter());
 	btVector3 position = ToBulletVector(initial_position);
 	btQuaternion rotation = ToBulletQuaternion(initial_orientation);
->>>>>>> 032015e5
-	
+
 	// fix model rotation
 	modelrotation.RotateVector(size);
 	modelrotation.RotateVector(center);
@@ -854,20 +835,10 @@
 {
 	btVector3 newpos = ToBulletVector(new_position);
 	dynamics.SetPosition(newpos);
-<<<<<<< HEAD
-
 	dynamics.AlignWithGround();
 
-	QUATERNION <float> rot;
-	rot = dynamics.GetOrientation();
-
-	cameras.Active()->Reset(newpos, rot);
-=======
-	dynamics.AlignWithGround();
-	
 	QUATERNION <float> rot = GetOrientation();
 	cameras.Active()->Reset(new_position, rot);
->>>>>>> 032015e5
 }
 
 void CAR::UpdateGraphics()
