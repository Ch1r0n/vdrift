--- conflicted
+++ resolved
@@ -14,7 +14,7 @@
 bool HUD::Init(
 	const std::string & texturepath,
 	const std::string & texsize,
-	TEXTUREMANAGER & textures, 
+	TEXTUREMANAGER & textures,
 	FONT & lcdfont,
 	FONT & sansfont,
 	float displaywidth,
@@ -28,34 +28,8 @@
 	texinfo.mipmap = false;
 	texinfo.repeatu = false;
 	texinfo.repeatv = false;
-<<<<<<< HEAD
-    texinfo.size = texsize;
-    
-    std::tr1::shared_ptr<TEXTURE> bartex, progbartex;
-    if (!textures.Load(texturepath, "hudbox.png", texinfo, bartex)) return false;
-    if (!textures.Load(texturepath, "progressbar.png", texinfo, progbartex)) return false;
-
-    rpmbar = AddDrawable(hudroot);
-    rpmredbar = AddDrawable(hudroot);
-    rpmbox = AddDrawable(hudroot);
-
-	DRAWABLE & rpmboxref = GetDrawable(hudroot, rpmbox);
-	rpmboxref.SetDiffuseMap(progbartex);
-    rpmboxref.SetVertArray(&rpmboxverts);
-    rpmboxref.SetDrawOrder(2);
-    rpmboxref.SetCull(false, false);
-    rpmboxref.SetColor(0.3, 0.3, 0.3, 0.4);
-
-	DRAWABLE & rpmbarref = GetDrawable(hudroot, rpmbar);
-	rpmbarref.SetDiffuseMap(progbartex);
-    rpmbarref.SetVertArray(&rpmbarverts);
-    rpmbarref.SetDrawOrder(3);
-    rpmbarref.SetCull(false, false);
-    rpmbarref.SetColor(1.0, 1.0, 1.0, 0.7);
-
-=======
 	texinfo.size = texsize;
-	
+
 	std::tr1::shared_ptr<TEXTURE> bartex, progbartex;
 	if (!textures.Load(texturepath, "hudbox.png", texinfo, bartex)) return false;
 	if (!textures.Load(texturepath, "progressbar.png", texinfo, progbartex)) return false;
@@ -63,22 +37,21 @@
 	rpmbar = AddDrawable(hudroot);
 	rpmredbar = AddDrawable(hudroot);
 	rpmbox = AddDrawable(hudroot);
-	
+
 	DRAWABLE & rpmboxref = GetDrawable(hudroot, rpmbox);
 	rpmboxref.SetDiffuseMap(progbartex);
 	rpmboxref.SetVertArray(&rpmboxverts);
 	rpmboxref.SetDrawOrder(2);
 	rpmboxref.SetCull(false, false);
 	rpmboxref.SetColor(0.3, 0.3, 0.3, 0.4);
-	
+
 	DRAWABLE & rpmbarref = GetDrawable(hudroot, rpmbar);
 	rpmbarref.SetDiffuseMap(progbartex);
 	rpmbarref.SetVertArray(&rpmbarverts);
 	rpmbarref.SetDrawOrder(3);
 	rpmbarref.SetCull(false, false);
 	rpmbarref.SetColor(1.0, 1.0, 1.0, 0.7);
-	
->>>>>>> f88af7cc
+
 	DRAWABLE & rpmredbarref = GetDrawable(hudroot, rpmredbar);
 	rpmredbarref.SetDiffuseMap(progbartex);
 	rpmredbarref.SetVertArray(&rpmredbarverts);
@@ -163,44 +136,6 @@
 
 		debugnode = hudroot.AddNode();
 		SCENENODE & debugnoderef = hudroot.GetNode(debugnode);
-<<<<<<< HEAD
-        debugtextdraw1 = SetupText(debugnoderef, sansfont, debugtext1, "", 0.01,0.05, fontscalex,fontscaley, 1,1,1, 10);
-        debugtextdraw2 = SetupText(debugnoderef, sansfont, debugtext2, "", 0.25,0.05, fontscalex,fontscaley, 1,1,1, 10);
-        debugtextdraw3 = SetupText(debugnoderef, sansfont, debugtext3, "", 0.5,0.05, fontscalex,fontscaley, 1,1,1, 10);
-        debugtextdraw4 = SetupText(debugnoderef, sansfont, debugtext4, "", 0.75,0.05, fontscalex,fontscaley, 1,1,1, 10);
-    }
-
-    {
-        float fontscaley = barheight*3.0;
-        float fontscalex = screenhwratio*fontscaley;
-
-        geartextdraw = SetupText(hudroot, lcdfont, geartext, "N", screenhwratio*0.02,1.0-0.015, fontscalex,fontscaley, 1,1,1, 4);
-        mphtextdraw = SetupText(hudroot, lcdfont, mphtext, "0", 1.0-screenhwratio*0.02,1.0-0.01, fontscalex,fontscaley, 1,1,1, 4);
-    }
-
-    //load ABS and TCS indicators
-    {
-        float fontscaley = barheight*3.0*0.5;
-        float fontscalex = screenhwratio*fontscaley;
-		float xpos = barwidth * 0.63;
-        
-        abs.Init(hudroot, sansfont, "ABS", 1.0-xpos,1.0-0.025, fontscalex,fontscaley);
-        abs.SetDrawOrder(hudroot, 4);
-        abs.SetColor(hudroot, 0,1,0);
-
-        tcs.Init(hudroot, sansfont, "TCS", 1.0-xpos,1.0-0.005, fontscalex,fontscaley);
-        tcs.SetDrawOrder(hudroot, 4);
-        tcs.SetColor(hudroot, 1,0.77,0.23);
-    }
-
-    {
-        float fontscaley = barheight*3.0;
-        float fontscalex = screenhwratio*fontscaley;
-        lapindicator.Init(hudroot, sansfont, "", fontscalex*0.1, timerbox_lowery + fontscaley*0.2, fontscalex, fontscaley);
-        lapindicator.SetDrawOrder(hudroot, 0.2);
-    }
-
-=======
 		debugtextdraw1 = SetupText(debugnoderef, sansfont, debugtext1, "", 0.01, fontscaley, fontscalex, fontscaley, 1,1,1, 10);
 		debugtextdraw2 = SetupText(debugnoderef, sansfont, debugtext2, "", 0.25, fontscaley, fontscalex, fontscaley, 1,1,1, 10);
 		debugtextdraw3 = SetupText(debugnoderef, sansfont, debugtext3, "", 0.5, fontscaley, fontscalex, fontscaley, 1,1,1, 10);
@@ -213,8 +148,8 @@
 		float y = 1.0 - fontscaley * 0.5;
 		float gx = screenhwratio * 0.02;
 		float mx = 1.0 - screenhwratio * 0.02;
-		
-		geartextdraw = SetupText(hudroot, lcdfont, geartext, "N", gx, y, fontscalex, fontscaley, 1,1,1, 4);	
+
+		geartextdraw = SetupText(hudroot, lcdfont, geartext, "N", gx, y, fontscalex, fontscaley, 1,1,1, 4);
 		mphtextdraw = SetupText(hudroot, lcdfont, mphtext, "0", mx, y, fontscalex, fontscaley, 1,1,1, 4);
 	}
 
@@ -243,8 +178,7 @@
 		lapindicator.Init(hudroot, sansfont, "", x, y, fontscalex, fontscaley);
 		lapindicator.SetDrawOrder(hudroot, 0.2);
 	}
-	
->>>>>>> f88af7cc
+
 	{
 		float fontscaley = barheight * 0.5;
 		float fontscalex = screenhwratio * fontscaley;
@@ -254,33 +188,6 @@
 		driftscoreindicator.SetDrawOrder(hudroot, 0.2);
 	}
 
-<<<<<<< HEAD
-    {
-        float fontscaley = barheight*3.0;
-        float fontscalex = screenhwratio*fontscaley;
-        placeindicator.Init(hudroot, sansfont, "", fontscalex*0.1, timerbox_lowery + fontscaley*0.4, fontscalex, fontscaley);
-        placeindicator.SetDrawOrder(hudroot, 0.2);
-    }
-
-    {
-        float fontscaley = barheight*7.0;
-        float fontscalex = screenhwratio*fontscaley;
-        raceprompt.Init(hudroot, sansfont, "", 0.5, 0.5, fontscalex, fontscaley);
-        raceprompt.SetDrawOrder(hudroot, 1.0);
-        raceprompt.SetColor(hudroot, 1,0,0);
-    }
-
-    {
-        float fontscaley = barheight*7.0;
-        float fontscalex = screenhwratio*fontscaley;
-        feedbackmessage.Init(hudroot, sansfont, "", 0.5, 0.2, fontscalex, fontscaley);
-        feedbackmessage.SetDrawOrder(hudroot, 10);
-        feedbackmessage.SetColor(hudroot, 1,0,0);
-    }
-
-    Hide();
-
-=======
 	{
 		float fontscaley = barheight * 0.5;
 		float fontscalex = screenhwratio * fontscaley;
@@ -300,9 +207,16 @@
 		raceprompt.SetColor(hudroot, 1, 0, 0);
 	}
 
+	{
+		float fontscaley = barheight * 1.0;
+		float fontscalex = screenhwratio * fontscaley;
+		feedbackmessage.Init(hudroot, sansfont, "", 0.5, 0.2, fontscalex, fontscaley);
+		feedbackmessage.SetDrawOrder(hudroot, 10);
+		feedbackmessage.SetColor(hudroot, 1, 0, 0);
+	}
+
 	Hide();
-	
->>>>>>> f88af7cc
+
 	debug_hud_info = debugon;
 
 	return true;
@@ -336,87 +250,6 @@
 	else
 		gearstr << newgear;
 	DRAWABLE & geartextdrawref = hudroot.GetDrawlist().text.get(geartextdraw);
-<<<<<<< HEAD
-    geartext.Revise(lcdfont, gearstr.str());
-    if (newgear == 0)
-        geartextdrawref.SetColor(1,1,1,1);
-    else
-        geartextdrawref.SetColor(1,1,1,clutch*0.5+0.5);
-
-    float rpmpercent = newrpm / (float) maxrpm;
-    if (rpmpercent > 1.0)
-        rpmpercent = 1.0;
-    float rpmredpoint = redrpm / (float) maxrpm;
-    float rpmxstart = 60.0/displaywidth;
-    float rpmwidth = 200.0/displaywidth;
-    float rpmredx = rpmwidth*rpmredpoint + rpmxstart;
-    float rpmy = 1.0-26.0/displayheight;
-    float rpmheight = 20.0/displayheight;
-    float rpmxend = rpmxstart+rpmwidth*rpmredpoint;
-    float rpmrealend = rpmxstart+rpmwidth*rpmpercent;
-    if (rpmxend > rpmrealend)
-        rpmxend = rpmrealend;
-    float rpmredxend = rpmrealend;
-    if (rpmrealend < rpmredx)
-        rpmredxend = rpmredx;
-    rpmbarverts.SetToBillboard(rpmxstart, rpmy, rpmxend, rpmy+rpmheight);
-    rpmredbarverts.SetToBillboard(rpmredx, rpmy, rpmredxend, rpmy+rpmheight);
-    rpmboxverts.SetToBillboard(rpmxstart, rpmy, rpmxstart+rpmwidth, rpmy+rpmheight);
-
-    //mphtextdraw->SetDrawEnable(true);
-    std::stringstream speedo;
-    if (mph)
-        speedo << std::abs((int)(2.23693629 * meterspersecond)) << " MPH";
-    else
-        speedo << std::abs((int)(3.6 * meterspersecond)) << " KPH";
-    float speedotextwidth = mphtext.GetWidth(lcdfont, speedo.str(), mphtext.GetCurrentScale().first);
-    mphtext.Revise(lcdfont, speedo.str(), 1.0-screenhwratio*0.02-speedotextwidth, 1.0-0.015, mphtext.GetCurrentScale().first, mphtext.GetCurrentScale().second);
-
-    //update timer info
-    {
-        std::string tempstr;
-        GetTimeString(curlap, tempstr);
-        laptime.Revise(tempstr);
-        GetTimeString(lastlap, tempstr);
-        lastlaptime.Revise(tempstr);
-        GetTimeString(bestlap, tempstr);
-        bestlaptime.Revise(tempstr);
-    }
-
-    //update ABS alpha value
-    if (!absenabled)
-        abs.SetAlpha(hudroot, 0.0);
-    else
-    {
-        if (absactive)
-            abs.SetAlpha(hudroot, 1.0);
-        else
-            abs.SetAlpha(hudroot, 0.2);
-    }
-
-    //update TCS alpha value
-    if (!tcsenabled)
-        tcs.SetAlpha(hudroot, 0.0);
-    else
-    {
-        if (tcsactive)
-            tcs.SetAlpha(hudroot, 1.0);
-        else
-            tcs.SetAlpha(hudroot, 0.2);
-    }
-
-    //update lap
-    if (numlaps > 0)
-    {
-        std::stringstream lapstream;
-        //std::cout << curlapnum << std::endl;
-        lapstream << "Lap " << std::max(1,std::min(curlapnum, numlaps)) << "/" << numlaps;
-        lapindicator.Revise(lapstream.str());
-    }
-    else
-        placeindicator.SetDrawEnable(hudroot, false);
-
-=======
 	geartext.Revise(lcdfont, gearstr.str());
 	if (newgear == 0)
 		geartextdrawref.SetColor(1,1,1,1);
@@ -499,8 +332,7 @@
 	}
 	else
 		placeindicator.SetDrawEnable(hudroot, false);
-	
->>>>>>> f88af7cc
+
 	//update drift score
 	if (numlaps == 0) //this is how we determine practice mode, for now
 	{
@@ -518,65 +350,64 @@
 	else
 		driftscoreindicator.SetDrawEnable(hudroot, false);
 
-<<<<<<< HEAD
-    //update place
-    if (numlaps > 0)
-    {
-        std::stringstream stream;
-        stream << "Place " << curplace << "/" << numcars;
-        placeindicator.Revise(stream.str());
-    }
-    else
-        placeindicator.SetDrawEnable(hudroot, false);
-
-    //update race prompt
-    if (numlaps > 0)
-    {
-        std::stringstream t;
-
-        if (stagingtimeleft > 0.5)
-        {
-            t << ((int)stagingtimeleft)+1;
-            raceprompt.SetColor(hudroot, 1,0,0);
-            racecomplete = false;
-        }
-        else if (stagingtimeleft > 0.0)
-        {
-            t << "Ready";
-            raceprompt.SetColor(hudroot, 1,1,0);
-        }
-        else if (stagingtimeleft < 0.0f && stagingtimeleft > -1.0f) //stagingtimeleft needs to go negative to get the GO message
-        {
-            t << "GO";
-            raceprompt.SetColor(hudroot, 0,1,0);
-        }
-        else if (curlapnum > numlaps && !racecomplete)
-        {
-            if (curplace == 1)
-            {
-                t << "You won!";
-                raceprompt.SetColor(hudroot, 0,1,0);
-            }
-            else
-            {
-                t << "You lost";
-                raceprompt.SetColor(hudroot, 1,0,0);
-            }
-            raceprompt.Revise(t.str());
-            float width = raceprompt.GetWidth();
-            raceprompt.SetPosition(0.5-width*0.5,0.5);
-            racecomplete = true;
-        }
-
-        if (!racecomplete)
-        {
-            raceprompt.Revise(t.str());
-            float width = raceprompt.GetWidth();
-            raceprompt.SetPosition(0.5-width*0.5,0.5);
-        }
-    }
-    else
-        raceprompt.SetDrawEnable(hudroot, false);
+	//update place
+	if (numlaps > 0)
+	{
+		std::stringstream stream;
+		stream << "Place " << curplace << "/" << numcars;
+		placeindicator.Revise(stream.str());
+	}
+	else
+		placeindicator.SetDrawEnable(hudroot, false);
+
+	//update race prompt
+	if (numlaps > 0)
+	{
+		std::stringstream t;
+
+		if (stagingtimeleft > 0.5)
+		{
+			t << ((int)stagingtimeleft)+1;
+			raceprompt.SetColor(hudroot, 1,0,0);
+			racecomplete = false;
+		}
+		else if (stagingtimeleft > 0.0)
+		{
+			t << "Ready";
+			raceprompt.SetColor(hudroot, 1,1,0);
+		}
+		else if (stagingtimeleft < 0.0f && stagingtimeleft > -1.0f) //stagingtimeleft needs to go negative to get the GO message
+		{
+			t << "GO";
+			raceprompt.SetColor(hudroot, 0,1,0);
+		}
+		else if (curlapnum > numlaps && !racecomplete)
+		{
+			if (curplace == 1)
+			{
+				t << "You won!";
+				raceprompt.SetColor(hudroot, 0,1,0);
+			}
+			else
+			{
+				t << "You lost";
+				raceprompt.SetColor(hudroot, 1,0,0);
+			}
+			raceprompt.Revise(t.str());
+			float width = raceprompt.GetWidth();
+			raceprompt.SetPosition(0.5-width*0.5,0.5);
+			racecomplete = true;
+		}
+
+		if (!racecomplete)
+		{
+			raceprompt.Revise(t.str());
+			float width = raceprompt.GetWidth();
+			raceprompt.SetPosition(0.5-width*0.5,0.5);
+		}
+	}
+	else
+		raceprompt.SetDrawEnable(hudroot, false);
 
     //update driver feedback message
     if (displayfeedback)
@@ -592,64 +423,4 @@
     }
     else
         feedbackmessage.SetDrawEnable(hudroot, false);
-=======
-	//update place
-	if (numlaps > 0)
-	{
-		std::stringstream stream;
-		stream << "Place " << curplace << "/" << numcars;
-		placeindicator.Revise(stream.str());
-	}
-	else
-		placeindicator.SetDrawEnable(hudroot, false);
-
-	//update race prompt
-	if (numlaps > 0)
-	{
-		std::stringstream t;
-
-		if (stagingtimeleft > 0.5)
-		{
-			t << ((int)stagingtimeleft)+1;
-			raceprompt.SetColor(hudroot, 1,0,0);
-			racecomplete = false;
-		}
-		else if (stagingtimeleft > 0.0)
-		{
-			t << "Ready";
-			raceprompt.SetColor(hudroot, 1,1,0);
-		}
-		else if (stagingtimeleft < 0.0f && stagingtimeleft > -1.0f) //stagingtimeleft needs to go negative to get the GO message
-		{
-			t << "GO";
-			raceprompt.SetColor(hudroot, 0,1,0);
-		}
-		else if (curlapnum > numlaps && !racecomplete)
-		{
-			if (curplace == 1)
-			{
-				t << "You won!";
-				raceprompt.SetColor(hudroot, 0,1,0);
-			}
-			else
-			{
-				t << "You lost";
-				raceprompt.SetColor(hudroot, 1,0,0);
-			}
-			raceprompt.Revise(t.str());
-			float width = raceprompt.GetWidth();
-			raceprompt.SetPosition(0.5-width*0.5,0.5);
-			racecomplete = true;
-		}
-
-		if (!racecomplete)
-		{
-			raceprompt.Revise(t.str());
-			float width = raceprompt.GetWidth();
-			raceprompt.SetPosition(0.5-width*0.5,0.5);
-		}
-	}
-	else
-		raceprompt.SetDrawEnable(hudroot, false);
->>>>>>> f88af7cc
 }