.sconsign.dblite
config.log
include/definitions.h
vdrift.conf
<<<<<<< HEAD
.sconf_temp/
bullet/
data/
build/
tools/
=======
data/
>>>>>>> 6b2190a5
<|MERGE_RESOLUTION|>--- conflicted
+++ resolved
@@ -2,12 +2,7 @@
 config.log
 include/definitions.h
 vdrift.conf
-<<<<<<< HEAD
 .sconf_temp/
-bullet/
 data/
 build/
-tools/
-=======
-data/
->>>>>>> 6b2190a5
+tools/